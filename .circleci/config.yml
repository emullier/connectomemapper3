--- conflicted
+++ resolved
@@ -830,7 +830,7 @@
               circleci step halt
             fi
       - run:
-          name: setup miniconda environment
+          name: Setup miniconda environment and install connectomemapper3 with Python wrappers
           command: |
             apt update
             apt install -y wget
@@ -839,13 +839,8 @@
             bash miniconda.sh -b -p $HOME/miniconda
             export PATH="$HOME/miniconda/bin:$PATH"
             conda update -y conda
-<<<<<<< HEAD
             conda env create -f environment.yml --name connectomemapper3
             source activate connectomemapper3
-=======
-            conda env create -f environment.yml --name connectomemapper
-            source activate connectomemapper
->>>>>>> 0e92b609
             echo $(which pip)
             pip install .
       - attach_workspace:
@@ -874,20 +869,12 @@
             mkdir -p /tmp/data/${CIRCLE_JOB}/ds-sample
             cp -R /tmp/data/ds-sample/* /tmp/data/${CIRCLE_JOB}/ds-sample
       - run:
-          name: Run anatomical pipeline on ds-sample (test 5 bis - NativeFreesurfer)
+          name: Run anatomical pipeline on ds-sample (test 5 bis - NativeFreesurfer - Python wrapper)
           no_output_timeout: 5h
           command: |
-<<<<<<< HEAD
-            source activate connectomemapper3 
-            # Execute BIDS App
-            connectomapper3_docker \
-                /bids_dir /output_dir participant --participant_label 01 --session_label 01 \
-                --docker_image /tmp/cache/connectomemapper3.simg \
-                --anat_pipeline_config /config/ref_anatomical_config_2.ini \
-                --fs_license /bids_dir/code/license.txt
-=======
+            # Activate the conda environment
             source activate connectomemapper
-            # Execute BIDS App
+            # Execute BIDS App via the singularity python wrapper
             bids_dir="/tmp/data/${CIRCLE_JOB}/ds-sample"
             output_dir="${bids_dir}/derivatives"
             config_dir="/home/circleci/src/connectomemapper3/.circleci/tests/configuration_files"
@@ -896,7 +883,6 @@
                 --singularity_image "/tmp/cache/connectomemapper3.simg" \
                 --anat_pipeline_config "${config_dir}/ref_anatomical_config_2.ini" \
                 --fs_license "${bids_dir}/code/license.txt"
->>>>>>> 0e92b609
       - run:
           name: Checking outputs of Connectome Mapper run (test 5)
           command: |
