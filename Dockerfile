##################################################################
# Use Ubuntu 16.04 LTS as base image
##################################################################
FROM ubuntu:xenial-20210804 AS main

#########################################################
# Set environment variable to avoid interactive prompts
#########################################################
ENV DEBIAN_FRONTEND=noninteractive


##################################################################
# Pre-cache neurodebian key
##################################################################
COPY docker/files/neurodebian.gpg /root/.neurodebian.gpg

##################################################################
# Install system library dependencies including
# exfat libraries for exfat-formatted hard-drives (only MAC?) :
# exfat-fuse exfat-utils Neurodebian
##################################################################
# Set environment variables to avoid interactive prompts during package installation
ENV DEBIAN_FRONTEND=noninteractive
RUN apt-get update && \
    apt-get install software-properties-common -y && \
    apt-get install -qq -y --no-install-recommends bc \
    locales libstdc++6 npm curl perl gzip bzip2 xvfb liblzma-dev locate exfat-fuse exfat-utils default-jre && \
    curl -sSL http://neuro.debian.net/lists/xenial.us-ca.full >> /etc/apt/sources.list.d/neurodebian.sources.list && \
    apt-key add /root/.neurodebian.gpg && \
    (apt-key adv --refresh-keys --keyserver hkp://ha.pool.sks-keyservers.net 0xA5D32F012649A5A9 || true) && \
    localedef -i en_US -c -f UTF-8 -A /usr/share/locale/locale.alias en_US.UTF-8 && \
    apt-get update && \
    apt-get clean && \
    apt-get remove -y curl && \
    rm -rf /var/lib/apt/lists/* /tmp/* /var/tmp/*

##################################################################
## Install freesurfer 7.1.1, FSL and AFNI
##################################################################
FROM main AS neurobuntu

# Installing Freesurfer
WORKDIR /opt/freesurfer

# Download and install
RUN apt-get update && \
    apt-get install -qq -y --no-install-recommends curl && \
    apt-get install libssl-dev && \
    curl -sSL https://surfer.nmr.mgh.harvard.edu/pub/dist/freesurfer/7.1.1/freesurfer-linux-centos6_x86_64-7.1.1.tar.gz | tar zxv --no-same-owner -C /opt \
    --exclude='freesurfer/diffusion' \
    --exclude='freesurfer/docs' \
    --exclude='freesurfer/fsfast' \
    --exclude='freesurfer/trctrain' \
    --exclude='freesurfer/subjects/fsaverage_sym' \
    --exclude='freesurfer/subjects/fsaverage3' \
    --exclude='freesurfer/subjects/fsaverage4' \
    --exclude='freesurfer/subjects/cvs_avg35' \
    --exclude='freesurfer/subjects/cvs_avg35_inMNI152' \
    --exclude='freesurfer/subjects/bert' \
    --exclude='freesurfer/subjects/V1_average' \
    --exclude='freesurfer/average/mult-comp-cor' \
    --exclude='freesurfer/subjects/lh.EC_average' \
    --exclude='freesurfer/subjects/rh.EC_average' \
    --exclude='freesurfer/subjects/sample-*.mgz' \
    --exclude='freesurfer/lib/cuda' \
    --exclude='freesurfer/lib/qt' && \
    apt-get remove -y curl && \
    apt-get clean && \
    rm -rf /var/lib/apt/lists/* /tmp/* /var/tmp/*

# Installing the Matlab R2014b
# Required by the brainstem and hippocampal subfield modules in FreeSurfer 7.1.1
WORKDIR /opt/freesurfer/bin

ENV OS="Linux" FREESURFER_HOME="/opt/freesurfer"
RUN apt-get update && \
    apt-get install -qq -y --no-install-recommends curl libxt-dev libxext-dev libncurses5 unzip && \
    curl "https://raw.githubusercontent.com/freesurfer/freesurfer/dev/scripts/fs_install_mcr" -o fs_install_mcr && \
    ls -al . && \
    chmod +x ./fs_install_mcr && \
    ./fs_install_mcr R2014b && \
    rm -rf ./fs_install_mcr ./R2014b && \
    apt-get remove -y curl && \
    apt-get clean && \
    rm -rf /var/lib/apt/lists/* /tmp/* /var/tmp/*

# Installing Neurodebian packages (FSL, AFNI)
RUN apt-get update && \
    apt-get install -y --no-install-recommends \
    dc wget \
    fsl-core=5.0.9-5~nd16.04+1 \
    fsl-mni152-templates=5.0.7-2 \
    fsl-5.0-eddy-nonfree \
    afni=16.2.07~dfsg.1-5~nd16.04+1 && \
    apt-get clean && \
    rm -rf /var/lib/apt/lists/* /tmp/* /var/tmp/*

# Patch that replaces replace aff2rigid fsl_abspath fsladd imglob
# for python3 compatibility
WORKDIR /tmp
ENV FSLDIR="/usr/share/fsl/5.0"
RUN wget https://fsl.fmrib.ox.ac.uk/fsldownloads/patches/fsl-5.0.10-python3.tar.gz \
    && tar -zxvf ./fsl-5.0.10-python3.tar.gz \
    && cp ./fsl/bin/* "$FSLDIR/bin/" \
    && rm -r ./fsl*

# Mark a package as being manually installed, which will
# prevent the package from being automatically removed if no other packages
# depend on it
#RUN apt-mark manual package_name

##################################################################
## Install Miniconda3 and the environment incl. ANTs and MRtrix
##################################################################
FROM main AS neurocondabuntu

# Add conda to $PATH
ENV PATH="/opt/conda/bin:$PATH"

# Install Miniconda3
RUN apt-get update && \
    apt-get install -qq -y --no-install-recommends curl && \
    curl -sSL https://repo.continuum.io/miniconda/Miniconda3-latest-Linux-x86_64.sh -o /tmp/miniconda.sh && \
    bash /tmp/miniconda.sh -bfp /opt/conda && \
    rm -rf /tmp/miniconda.sh && \
    apt-get install -y gcc && \
    apt-get remove -y curl && \
    conda update conda && \
    conda clean --all --yes && \
    rm -rf ~/.conda ~/.cache//* && \
    apt-get clean && \
    rm -rf /var/lib/apt/lists/* /tmp/* /var/tmp/* 


## Create conda environment, including ANTs 2.2.0 and MRtrix 3.0.2
ENV CONDA_ENV="py38cmp-core"
COPY docker/spec-file.txt /app/spec-file.txt
COPY docker/requirements.txt /app/requirements.txt
COPY docker/environment.yml /app/environment.yml
<<<<<<< HEAD
RUN /bin/bash -c "conda config --set default_threads 3 &&\ 
    conda env create --file /app/environment.yml &&\ 
    . activate ${CONDA_ENV} &&\
    #python --version &&\
    #pip install --upgrade pip setuptools wheel &&\
    pip install -r /app/requirements.txt&&\
    conda clean -v --all --yes &&\
    rm -rf ~/.conda ~/.cache/pip/*"
=======
RUN /bin/bash -c "conda config --set default_threads 4"
RUN /bin/bash -c "conda env create --file /app/environment.yml" 
RUN /bin/bash -c ". activate ${CONDA_ENV}"
#RUN /bin/bash -c "pip install --upgrade pip setuptools wheel"
RUN /bin/bash -c "conda install python==3.8"
RUN /bin/bash -c "pip install --upgrade setuptools==58.0.4"
RUN /bin/bash -c "pip install -r /app/requirements.txt"
#RUN /bin/bash -c "conda clean -v --all --yes"
RUN /bin/bash -c "rm -rf ~/.conda ~/.cache/pip/*"
>>>>>>> 1af4d28b

##################################################################
# Install BIDS validator
##################################################################
# RUN npm install -g bids-validator && \
#     rm -rf ~/.npm ~/.empty

##################################################################
# Installation of Connectome Mapper 3 packages
################################################################t#
FROM neurocondabuntu AS cmpbuntu

# Docker build command arguments
ARG BUILD_DATE
ARG VCS_REF
ARG VERSION

# Copy content of neurobuntu intermediate stage build
COPY --from=neurobuntu /opt/freesurfer /opt/freesurfer
COPY --from=neurobuntu /etc /etc
COPY --from=neurobuntu /usr/lib /usr/lib
COPY --from=neurobuntu /usr/bin /usr/bin
COPY --from=neurobuntu /usr/sbin /usr/sbin
COPY --from=neurobuntu /usr/local/bin /usr/local/bin
COPY --from=neurobuntu /usr/local/sbin /usr/local/sbin
COPY --from=neurobuntu /bin /bin
COPY --from=neurobuntu /sbin /sbin

COPY --from=neurobuntu /usr/share/fsl /usr/share/fsl
COPY --from=neurobuntu /usr/share/afni /usr/share/afni
COPY --from=neurobuntu /usr/share/man /usr/share/man
COPY --from=neurobuntu /usr/share/matlab /usr/share/matlab
COPY --from=neurobuntu /usr/share/octave /usr/share/octave

# Set the working directory to /app/connectomemapper3
WORKDIR /app/connectomemapper3

# Copy Python contents of this repository.
COPY LICENSE ./LICENSE
COPY setup.py ./setup.py
COPY README.md ./README.md
COPY cmp ./cmp
COPY cmtklib ./cmtklib
COPY resources ./resources
COPY run.py ../run.py
COPY .coveragerc ../.coveragerc

# Create cache directory for python eggs
RUN mkdir -p /cache/python-eggs && \
    chmod -R 777 /cache/python-eggs

# Install cmp and cmtklib packages in the conda environment $CONDA_ENV
ENV CONDA_ENV="py38cmp-core"
RUN /bin/bash -c ". activate ${CONDA_ENV} &&\
    pip install ."

##################################################################
# Copy primary BIDSapp entrypoint script
##################################################################
COPY scripts/bidsapp/run_cmp3.sh /app/run_cmp3.sh
RUN cat /app/run_cmp3.sh

##################################################################
# Copy secondary BIDSapp entrypoint script with code coverage
##################################################################
COPY scripts/bidsapp/run_coverage_cmp3.sh /app/run_coverage_cmp3.sh
RUN cat /app/run_coverage_cmp3.sh

##################################################################
# Acquire script to be executed
##################################################################
RUN chmod 775 /app/.coveragerc && \
    chmod 775 /app/run.py && \
    chmod 775 /app/run_cmp3.sh && \
    chmod 775 /app/run_coverage_cmp3.sh && \
    chmod 777 /opt/freesurfer

##################################################################
# Add conda to $PATH
##################################################################
ENV PATH="/opt/conda/bin:$PATH"

##################################################################
# Simulate SetUpFreeSurfer.sh
##################################################################
ENV OS="Linux" \
    FS_OVERRIDE=0 \
    FIX_VERTEX_AREA="" \
    FSF_OUTPUT_FORMAT="nii.gz" \
    FREESURFER_HOME="/opt/freesurfer"
ENV SUBJECTS_DIR="$FREESURFER_HOME/subjects" \
    FUNCTIONALS_DIR="$FREESURFER_HOME/sessions" \
    MNI_DIR="$FREESURFER_HOME/mni" \
    LOCAL_DIR="$FREESURFER_HOME/local" \
    MINC_BIN_DIR="$FREESURFER_HOME/mni/bin" \
    MINC_LIB_DIR="$FREESURFER_HOME/mni/lib" \
    MNI_DATAPATH="$FREESURFER_HOME/mni/data"
ENV PERL5LIB="$MINC_LIB_DIR/perl5/5.8.5" \
    MNI_PERL5LIB="$MINC_LIB_DIR/perl5/5.8.5" \
    PATH="$FREESURFER_HOME/bin:$FREESURFER_HOME/tktools:$MINC_BIN_DIR:$PATH"

##################################################################
# Setting AFNI envvars
##################################################################
ENV PATH="/usr/lib/afni/bin:$PATH" \
    AFNI_MODELPATH="/usr/lib/afni/models" \
    AFNI_IMSAVE_WARNINGS="NO" \
    AFNI_TTATLAS_DATASET="/usr/share/afni/atlases" \
    AFNI_PLUGINPATH="/usr/lib/afni/plugins"

##################################################################
# Setting FSL envvars
##################################################################
ENV FSLDIR="/usr/share/fsl/5.0" \
    FSLOUTPUTTYPE="NIFTI_GZ" \
    FSLMULTIFILEQUIT="TRUE" \
    POSSUMDIR="/usr/share/fsl/5.0" \
    FSLTCLSH="/usr/bin/tclsh" \
    FSLWISH="/usr/bin/wish" \
    PATH="/usr/lib/fsl/5.0:$PATH" \
    LD_LIBRARY_PATH="/usr/lib/fsl/5.0:$LD_LIBRARY_PATH"

##################################################################
# Make ANTs happy
##################################################################
ENV ANTSPATH="/opt/conda/envs/${CONDA_ENV}/bin" \
    PYTHONPATH="/opt/conda/envs/${CONDA_ENV}/bin" \
    PYTHON_EGG_CACHE="/cache/python-eggs" \
    PATH="$ANTSPATH:$PATH" \
    LD_LIBRARY_PATH="/opt/conda/envs/${CONDA_ENV}/lib:${LD_LIBRARY_PATH}" \
    LD_LIBRARY_PATH="/lib/x86_64-linux-gnu:/usr/lib:/usr/local/lib:$LD_LIBRARY_PATH"

##################################################################
# Temporary tmp folder
##################################################################
RUN /bin/bash -c "mkdir -p /var/tmp"
ENV TMPDIR="/var/tmp" \
    TMP="/var/tmp" \
    TEMP="/var/tmp"

##################################################################
# Create input and output directories for BIDS App
##################################################################
RUN mkdir /bids_dir && \
    mkdir /output_dir && \
    chmod -R 777 /bids_dir && \
    chmod -R 777 /output_dir

##################################################################
# Define Freesurfer license
##################################################################
ENV FS_LICENSE="/bids_dir/code/license.txt"

##################################################################
# Set locale settings
##################################################################
ENV LANG="C.UTF-8" \
    LC_ALL="C.UTF-8"

##################################################################
# Unless otherwise specified each process should only use one
# thread - nipype will handle parallelization
##################################################################
ENV MKL_NUM_THREADS=1 \
    OMP_NUM_THREADS=1

##################################################################
# Control random number generation
##################################################################
# Control MRTrix random number generation (RDG) for replicatable probabilistic tractography
# See https://community.mrtrix.org/t/random-number-generator/2063 for more details
# ENV MRTRIX_RNG_SEED=1234

# Control ANTs random number generation (RDG) and multithreading
# See https://github.com/ANTsX/ANTs/wiki/antsRegistration-reproducibility-issues for more details
# ENV ANTS_RANDOM_SEED=1234
# ENV ITK_GLOBAL_DEFAULT_NUMBER_OF_THREADS

##################################################################
# Run ldconfig for compatibility with Singularity
##################################################################
RUN ldconfig

##################################################################
# Show all environment variables
##################################################################
RUN export

##################################################################
# Define primary entryppoint script
##################################################################
WORKDIR /tmp/
ENTRYPOINT ["/app/run_cmp3.sh"]

##################################################################
# Copy version information
##################################################################
# COPY version /version

##################################################################
# Metadata
##################################################################
LABEL org.label-schema.build-date=${BUILD_DATE} \
      org.label-schema.name="Connectome Mapper BIDS App" \
      org.label-schema.description="Connectome Mapper BIDS App - the processing core of Connectome Mapper 3" \
      org.label-schema.url="https://connectome-mapper-3.readthedocs.io" \
      org.label-schema.vcs-ref=${VCS_REF} \
      org.label-schema.vcs-url="https://github.com/connectomicslab/connectomemapper3" \
      org.label-schema.version=$VERSION \
      org.label-schema.maintainer="Sebastien Tourbier <sebastien.tourbier@alumni.epfl.ch>" \
      org.label-schema.vendor="Connectomics Lab, Centre Hospitalier Universitaire Vaudois (CHUV), Lausanne, Switzerland" \
      org.label-schema.schema-version="1.0" \
      org.label-schema.docker.cmd="docker run --rm -v ~/data/bids_dataset:/bids_dir -t sebastientourbier/connectomemapper-bidsapp:${VERSION} /bids_dir /bids_dir/derivatives participant [--participant_label PARTICIPANT_LABEL [PARTICIPANT_LABEL ...]] [-session_label SESSION_LABEL [SESSION_LABEL ...]] [--anat_pipeline_config ANAT_PIPELINE_CONFIG] [--dwi_pipeline_config DWI_PIPELINE_CONFIG] [--func_pipeline_config FUNC_PIPELINE_CONFIG]  [--number_of_participants_processed_in_parallel NUMBER_OF_PARTICIPANTS_PROCESSED_IN_PARALLEL] [--fs_license FS_LICENSE]" \<|MERGE_RESOLUTION|>--- conflicted
+++ resolved
@@ -137,16 +137,6 @@
 COPY docker/spec-file.txt /app/spec-file.txt
 COPY docker/requirements.txt /app/requirements.txt
 COPY docker/environment.yml /app/environment.yml
-<<<<<<< HEAD
-RUN /bin/bash -c "conda config --set default_threads 3 &&\ 
-    conda env create --file /app/environment.yml &&\ 
-    . activate ${CONDA_ENV} &&\
-    #python --version &&\
-    #pip install --upgrade pip setuptools wheel &&\
-    pip install -r /app/requirements.txt&&\
-    conda clean -v --all --yes &&\
-    rm -rf ~/.conda ~/.cache/pip/*"
-=======
 RUN /bin/bash -c "conda config --set default_threads 4"
 RUN /bin/bash -c "conda env create --file /app/environment.yml" 
 RUN /bin/bash -c ". activate ${CONDA_ENV}"
@@ -156,7 +146,6 @@
 RUN /bin/bash -c "pip install -r /app/requirements.txt"
 #RUN /bin/bash -c "conda clean -v --all --yes"
 RUN /bin/bash -c "rm -rf ~/.conda ~/.cache/pip/*"
->>>>>>> 1af4d28b
 
 ##################################################################
 # Install BIDS validator
