# Copyright (C) 2009-2021, Ecole Polytechnique Federale de Lausanne (EPFL) and
# Hospital Center and University of Lausanne (UNIL-CHUV), Switzerland, and CMP3 contributors
# All rights reserved.
#
#  This software is distributed under the open-source license Modified BSD.
"""This module defines the `connectomemapper3` script that is called by the BIDS App."""

import sys
import os
import argparse

import subprocess

# BIDS import
from bids import BIDSLayout

# CMP imports
import cmp.project
from cmp.info import __version__, __copyright__
from cmtklib.util import print_error, print_blue, print_warning

import warnings

warnings.filterwarnings(
    "ignore",
    message="""UserWarning: No valid root directory found for domain 'derivatives'.
                                Falling back on the Layout's root directory. If this isn't the intended behavior,
                                make sure the config file for this domain includes a 'root' key.""",
)


def info():
    """Print version of copyright."""
    print_blue(f"\nConnectome Mapper {__version__}")
    print_warning(f"{__copyright__}\n")


# Checks the needed dependencies. We call directly the functions instead
# of just checking existence in $PATH in order to handl missing libraries.
# Note that not all the commands give the awaited 1 exit code...
def dep_check():
    """Check if dependencies are installed.

    This includes for the moment:
      * FSL
      * FreeSurfer
    """
    nul = open(os.devnull, "w")

    error = ""

    # Check for FSL
    if subprocess.call("fslorient", stdout=nul, stderr=nul, shell=True) != 255:
        error = """  .. ERROR: FSL not installed or not working correctly. Check that the
FSL_DIR variable is exported and the fsl.sh setup script is sourced."""

    # Check for Freesurfer
    if subprocess.call("mri_info", stdout=nul, stderr=nul, shell=True) != 1:
        error = """  .. ERROR: FREESURFER not installed or not working correctly. Check that the
FREESURFER_HOME variable is exported and the SetUpFreeSurfer.sh setup
script is sourced."""

    # Check for MRtrix
    # if subprocess.call("mrconvert", stdout=nul, stderr=nul,shell=True) != 255:
    #     error = """MRtrix3 not installed or not working correctly. Check that PATH variable is updated with MRtrix3 binary (bin) directory."""

    # Check for DTK
    #     if subprocess.call("dti_recon", stdout=nul, stderr=nul, shell=True) != 0 or "DSI_PATH" not in os.environ:
    #         error = """Diffusion Toolkit not installed or not working correctly. Check that
    # the DSI_PATH variable is exported and that the dtk binaries (e.g. dti_recon) are in
    # your path."""

    # Check for DTB
    #     if subprocess.call("DTB_dtk2dir", stdout=nul, stderr=nul, shell=True) != 1:
    #         error = """DTB binaries not installed or not working correctly. Check that the
    # DTB binaries (e.g. DTB_dtk2dir) are in your path and don't give any error."""

    if error != "":
        print_error(error)
        sys.exit(2)


def create_parser():
    """Create the parser of connectomemapper3 python script.

    Returns
    -------
    p : argparse.ArgumentParser
        Parser
    """
<<<<<<< HEAD
    p = argparse.ArgumentParser(description='Connectome Mapper 3 main script.')

    p.add_argument('--bids_dir',
                   required=True,
                   help='The directory with the input dataset '
                        'formatted according to the BIDS standard.')

    p.add_argument('--output_dir',
                   required=True,
                   help='The directory where the output files '
                        'should be stored. If you are running group level analysis '
                        'this folder should be prepopulated with the results of the '
                        'participant level analysis.')

    p.add_argument('--participant_label',
                   required=True,
                   help='The label of the participant'
                        'that should be analyzed. The label corresponds to'
                        '<participant_label> from the BIDS spec '
                        '(so it DOES include "sub-"')

    p.add_argument('--anat_pipeline_config',
                   required=True,
                   help='Configuration .txt file for processing stages of '
                        'the anatomical MRI processing pipeline')

    p.add_argument('--dwi_pipeline_config',
                   help='Configuration .txt file for processing stages of '
                        'the diffusion MRI processing pipeline')

    p.add_argument('--func_pipeline_config',
                   help='Configuration .txt file for processing stages of '
                        'the fMRI processing pipeline')

    p.add_argument('--eeg_pipeline_config',
                   help='Configuration .txt file for processing stages of '
                        'the EEG source reconstruction pipeline')

    p.add_argument('--session_label',
                   help='The label of the participant session '
                        'that should be analyzed. The label corresponds to '
                        '<session_label> from the BIDS spec '
                        '(so it DOES include "ses-"')

    p.add_argument('--number_of_threads',
                   type=int,
                   help='The number of OpenMP threads used for multi-threading by '
                        'Freesurfer, FSL, MRtrix3, Dipy, AFNI '
                        '(Set to [Number of available CPUs -1] by default).')

    p.add_argument('-v',
                   '--version',
                   action='version',
                   version=f'Connectome Mapper version {__version__}')
=======
    p = argparse.ArgumentParser(description="Connectome Mapper 3 main script.")

    p.add_argument(
        "--bids_dir",
        required=True,
        help="The directory with the input dataset "
        "formatted according to the BIDS standard.",
    )

    p.add_argument(
        "--output_dir",
        required=True,
        help="The directory where the output files "
        "should be stored. If you are running group level analysis "
        "this folder should be prepopulated with the results of the "
        "participant level analysis.",
    )

    p.add_argument(
        "--participant_label",
        required=True,
        help="The label of the participant"
        "that should be analyzed. The label corresponds to"
        "<participant_label> from the BIDS spec "
        '(so it DOES include "sub-"',
    )

    p.add_argument(
        "--anat_pipeline_config",
        required=True,
        help="Configuration .txt file for processing stages of "
        "the anatomical MRI processing pipeline",
    )

    p.add_argument(
        "--dwi_pipeline_config",
        help="Configuration .txt file for processing stages of "
        "the diffusion MRI processing pipeline",
    )

    p.add_argument(
        "--func_pipeline_config",
        help="Configuration .txt file for processing stages of "
        "the fMRI processing pipeline",
    )

    p.add_argument(
        "--session_label",
        help="The label of the participant session "
        "that should be analyzed. The label corresponds to "
        "<session_label> from the BIDS spec "
        '(so it DOES include "ses-"',
    )

    p.add_argument(
        "--number_of_threads",
        type=int,
        help="The number of OpenMP threads used for multi-threading by "
        "Freesurfer, FSL, MRtrix3, Dipy, AFNI "
        "(Set to [Number of available CPUs -1] by default).",
    )

    p.add_argument(
        "-v",
        "--version",
        action="version",
        version=f"Connectome Mapper version {__version__}",
    )
>>>>>>> cb32db15
    return p


def main():
    """Main function that runs the connectomemapper3 python script.

    Returns
    -------
    exit_code : {0, 1}
        An exit code given to `sys.exit()` that can be:

            * '0' in case of successful completion

            * '1' in case of an error
    """
    # Parse script arguments
    parser = create_parser()
    args = parser.parse_args()

    # Check dependencies
    dep_check()

    # Add current directory to the path, useful if DTB_ bins not installed
    os.environ["PATH"] += os.pathsep + os.path.dirname(sys.argv[0])

    # Version and copyright message
    info()

    project = cmp.project.CMP_Project_Info()
    project.base_directory = os.path.abspath(args.bids_dir)
    project.output_directory = os.path.abspath(args.output_dir)
    project.subjects = ["{}".format(args.participant_label)]
    project.subject = "{}".format(args.participant_label)

    try:
        bids_layout = BIDSLayout(project.base_directory)
    except Exception:
        print_error("  .. EXCEPTION: Raised at BIDSLayout")
        exit_code = 1
        return exit_code

    if args.session_label is not None:
        project.subject_sessions = ["{}".format(args.session_label)]
        project.subject_session = "{}".format(args.session_label)
        print("  .. INFO: Dataset has subject/session layout")
    else:
        print("  .. INFO: Dataset has basic subject layout")
        project.subject_sessions = [""]
        project.subject_session = ""

    project.anat_config_file = os.path.abspath(args.anat_pipeline_config)

    # Perform only the anatomical pipeline
    if args.dwi_pipeline_config is None and args.func_pipeline_config is None and args.eeg_pipeline_config is None:

        anat_pipeline = cmp.project.init_anat_project(project, False)
        if anat_pipeline is not None:
            anat_valid_inputs = anat_pipeline.check_input(bids_layout, gui=False)

            if args.number_of_threads is not None:
                print(
                    f"  .. INFO: Set Freesurfer and ANTs to use {args.number_of_threads} threads by the means of OpenMP"
                )
                anat_pipeline.stages["Segmentation"].config.number_of_threads = args.number_of_threads

            if anat_valid_inputs:
                anat_pipeline.process()
            else:
                print_error("  .. ERROR: Invalid inputs")
                exit_code = 1
                return exit_code

    # Perform the anatomical and the diffusion pipelines
    elif args.dwi_pipeline_config is not None and args.func_pipeline_config is None and args.eeg_pipeline_config is None:

        project.dmri_config_file = os.path.abspath(args.dwi_pipeline_config)

        anat_pipeline = cmp.project.init_anat_project(project, False)

        if anat_pipeline is not None:
            anat_valid_inputs = anat_pipeline.check_input(bids_layout, gui=False)

            if args.number_of_threads is not None:
                print(
                    f"  .. INFO: Set Freesurfer and ANTs to use {args.number_of_threads} threads by the means of OpenMP"
                )
                anat_pipeline.stages["Segmentation"].config.number_of_threads = args.number_of_threads

            if anat_valid_inputs:
                print(">> Process anatomical pipeline")
                anat_pipeline.process()
            else:
                print_error("  .. ERROR: Invalid inputs")
                exit_code = 1
                return exit_code

        anat_valid_outputs, msg = anat_pipeline.check_output()
        project.freesurfer_subjects_dir = anat_pipeline.stages["Segmentation"].config.freesurfer_subjects_dir
        project.freesurfer_subject_id = anat_pipeline.stages["Segmentation"].config.freesurfer_subject_id

        if anat_valid_outputs:
            dmri_valid_inputs, dmri_pipeline = cmp.project.init_dmri_project(
                project, bids_layout, False
            )
            if dmri_pipeline is not None:
                dmri_pipeline.parcellation_scheme = anat_pipeline.parcellation_scheme
                dmri_pipeline.atlas_info = anat_pipeline.atlas_info
                if anat_pipeline.parcellation_scheme == "Custom":
                    dmri_pipeline.custom_atlas_name = anat_pipeline.stages["Parcellation"].config.custom_parcellation.atlas
                    dmri_pipeline.custom_atlas_res = anat_pipeline.stages["Parcellation"].config.custom_parcellation.res

                if dmri_valid_inputs:
                    dmri_pipeline.process()
                else:
                    print("  .. ERROR: Invalid inputs")
                    exit_code = 1
                    return exit_code
        else:
            print_error(
                f"  .. ERROR: Invalid anatomical outputs for diffusion pipeline"
            )
            print_error(f"{msg}")
            exit_code = 1
            return exit_code

    # Perform the anatomical and the fMRI pipelines
    elif args.dwi_pipeline_config is None and args.func_pipeline_config is not None and args.eeg_pipeline_config is None:

        project.fmri_config_file = os.path.abspath(args.func_pipeline_config)

        anat_pipeline = cmp.project.init_anat_project(project, False)
        if anat_pipeline is not None:
            anat_valid_inputs = anat_pipeline.check_input(bids_layout, gui=False)

            if args.number_of_threads is not None:
                print(
                    f"  .. INFO: Set Freesurfer and ANTs to use {args.number_of_threads} threads by the means of OpenMP"
                )
                anat_pipeline.stages["Segmentation"].config.number_of_threads = args.number_of_threads

            if anat_valid_inputs:
                print(">> Process anatomical pipeline")
                anat_pipeline.process()
            else:
                print_error("  .. ERROR: Invalid inputs")
                exit_code = 1
                return exit_code

        anat_valid_outputs, msg = anat_pipeline.check_output()
        project.freesurfer_subjects_dir = anat_pipeline.stages["Segmentation"].config.freesurfer_subjects_dir
        project.freesurfer_subject_id = anat_pipeline.stages["Segmentation"].config.freesurfer_subject_id

        if anat_valid_outputs:
            fmri_valid_inputs, fmri_pipeline = cmp.project.init_fmri_project(
                project, bids_layout, False
            )
            if fmri_pipeline is not None:
                fmri_pipeline.parcellation_scheme = anat_pipeline.parcellation_scheme
                fmri_pipeline.atlas_info = anat_pipeline.atlas_info
                if anat_pipeline.parcellation_scheme == "Custom":
                    fmri_pipeline.custom_atlas_name = anat_pipeline.stages["Parcellation"].config.custom_parcellation.atlas
                    fmri_pipeline.custom_atlas_res = anat_pipeline.stages["Parcellation"].config.custom_parcellation.res

                if fmri_valid_inputs:
                    print(">> Process fmri pipeline")
                    fmri_pipeline.process()
                else:
                    print("  .. ERROR: Invalid inputs")
                    exit_code = 1
                    return exit_code
        else:
            print_error(f"  .. ERROR: Invalid anatomical outputs for fMRI pipeline")
            print_error(f"{msg}")
            exit_code = 1
            return exit_code

    # Perform all pipelines except eeg (anatomical/diffusion/fMRI)
    elif args.dwi_pipeline_config is not None and args.func_pipeline_config is not None and args.eeg_pipeline_config is None:

        project.dmri_config_file = os.path.abspath(args.dwi_pipeline_config)
        project.fmri_config_file = os.path.abspath(args.func_pipeline_config)

        anat_pipeline = cmp.project.init_anat_project(project, False)
        if anat_pipeline is not None:
            anat_valid_inputs = anat_pipeline.check_input(bids_layout, gui=False)

            if args.number_of_threads is not None:
                print(
                    f"  .. INFO: Set Freesurfer and ANTs to use {args.number_of_threads} threads by the means of OpenMP"
                )
                anat_pipeline.stages[
                    "Segmentation"
                ].config.number_of_threads = args.number_of_threads

            if anat_valid_inputs:
                print(">> Process anatomical pipeline")
                anat_pipeline.process()
            else:
                print_error("  .. ERROR: Invalid inputs")
                exit_code = 1
                return exit_code

        anat_valid_outputs, msg = anat_pipeline.check_output()
        project.freesurfer_subjects_dir = anat_pipeline.stages["Segmentation"].config.freesurfer_subjects_dir
        project.freesurfer_subject_id = anat_pipeline.stages["Segmentation"].config.freesurfer_subject_id

        if anat_valid_outputs:
            dmri_valid_inputs, dmri_pipeline = cmp.project.init_dmri_project(
                project, bids_layout, False
            )
            if dmri_pipeline is not None:
                dmri_pipeline.parcellation_scheme = anat_pipeline.parcellation_scheme
                dmri_pipeline.atlas_info = anat_pipeline.atlas_info
                if anat_pipeline.parcellation_scheme == "Custom":
                    dmri_pipeline.custom_atlas_name = anat_pipeline.stages["Parcellation"].config.custom_parcellation.atlas
                    dmri_pipeline.custom_atlas_res = anat_pipeline.stages["Parcellation"].config.custom_parcellation.res

                if dmri_valid_inputs:
                    print(">> Process diffusion pipeline")
                    dmri_pipeline.process()
                else:
                    print_error("  .. ERROR: Invalid inputs")
                    exit_code = 1
                    return exit_code

            fmri_valid_inputs, fmri_pipeline = cmp.project.init_fmri_project(
                project, bids_layout, False
            )
            if fmri_pipeline is not None:
                fmri_pipeline.parcellation_scheme = anat_pipeline.parcellation_scheme
                fmri_pipeline.atlas_info = anat_pipeline.atlas_info
                if anat_pipeline.parcellation_scheme == "Custom":
                    fmri_pipeline.custom_atlas_name = anat_pipeline.stages["Parcellation"].config.custom_parcellation.atlas
                    fmri_pipeline.custom_atlas_res = anat_pipeline.stages["Parcellation"].config.custom_parcellation.res

                if fmri_valid_inputs:
                    print(">> Process fmri pipeline")
                    fmri_pipeline.process()
                else:
                    print_error("  .. ERROR: Invalid inputs")
                    exit_code = 1
                    return exit_code
        else:
            print_error(
                f"  .. ERROR: Invalid anatomical outputs for diffusion and fMRI pipelines"
            )
            print_error(f"{msg}")
            exit_code = 1
            return exit_code

    # Perform the anatomical and the eeg pipeline
    elif args.dwi_pipeline_config is None and args.func_pipeline_config is None and args.eeg_pipeline_config is not None:
        project.eeg_config_file = os.path.abspath(args.eeg_pipeline_config)
        anat_pipeline = cmp.project.init_anat_project(project, False)
        if anat_pipeline is not None:
            anat_valid_inputs = anat_pipeline.check_input(bids_layout, gui=False)

            if args.number_of_threads is not None:
                print(f'  .. INFO: Set Freesurfer and ANTs to use {args.number_of_threads} threads by the means of OpenMP')
                anat_pipeline.stages['Segmentation'].config.number_of_threads = args.number_of_threads

            if anat_valid_inputs:
                print(">> Process anatomical pipeline")
                anat_pipeline.process()
            else:
                print_error("  .. ERROR: Invalid inputs")
                exit_code = 1
                return exit_code
        anat_valid_outputs, msg = anat_pipeline.check_output()
        project.freesurfer_subjects_dir = anat_pipeline.stages['Segmentation'].config.freesurfer_subjects_dir
        project.freesurfer_subject_id = anat_pipeline.stages['Segmentation'].config.freesurfer_subject_id

        if anat_valid_outputs:
            eeg_valid_inputs, eeg_pipeline = cmp.project.init_eeg_project(project, bids_layout, False)
            if eeg_pipeline is not None:
                eeg_pipeline.parcellation_scheme = anat_pipeline.parcellation_scheme
                eeg_pipeline.atlas_info = anat_pipeline.atlas_info

                if eeg_valid_inputs:
                    print(">> Process anatomical pipeline")
                    eeg_pipeline.process()
                else:
                    print("  .. ERROR: Invalid inputs")
                    exit_code = 1
                    return exit_code
        else:
            print_error(f'  .. ERROR: Invalid anatomical outputs for eeg pipeline')
            print_error(f'{msg}')
            exit_code = 1
            return exit_code

    # Perform the anatomical, the diffusion and the eeg pipelines
    elif args.dwi_pipeline_config is not None and args.func_pipeline_config is None and args.eeg_pipeline_config is not None:
        project.eeg_config_file = os.path.abspath(args.eeg_pipeline_config)
        project.dmri_config_file = os.path.abspath(args.dwi_pipeline_config)

        anat_pipeline = cmp.project.init_anat_project(project, False)

        if anat_pipeline is not None:
            anat_valid_inputs = anat_pipeline.check_input(bids_layout, gui=False)

            if args.number_of_threads is not None:
                print(f'  .. INFO: Set Freesurfer and ANTs to use {args.number_of_threads} threads by the means of OpenMP')
                anat_pipeline.stages['Segmentation'].config.number_of_threads = args.number_of_threads

            if anat_valid_inputs:
                print(">> Process anatomical pipeline")
                anat_pipeline.process()
            else:
                print_error("  .. ERROR: Invalid inputs")
                exit_code = 1
                return exit_code

        anat_valid_outputs, msg = anat_pipeline.check_output()
        project.freesurfer_subjects_dir = anat_pipeline.stages['Segmentation'].config.freesurfer_subjects_dir
        project.freesurfer_subject_id = anat_pipeline.stages['Segmentation'].config.freesurfer_subject_id

        if anat_valid_outputs:
            dmri_valid_inputs, dmri_pipeline = cmp.project.init_dmri_project(project, bids_layout, False)
            if dmri_pipeline is not None:
                dmri_pipeline.parcellation_scheme = anat_pipeline.parcellation_scheme
                dmri_pipeline.atlas_info = anat_pipeline.atlas_info

                if dmri_valid_inputs:
                    print(">> Process dmri pipeline")
                    dmri_pipeline.process()
                else:
                    print("  .. ERROR: Invalid inputs")
                    exit_code = 1
                    return exit_code

            eeg_valid_inputs, eeg_pipeline = cmp.project.init_eeg_project(project, bids_layout, False)
            if eeg_pipeline is not None:
                eeg_pipeline.parcellation_scheme = anat_pipeline.parcellation_scheme
                eeg_pipeline.atlas_info = anat_pipeline.atlas_info

                if eeg_valid_inputs:
                    print(">> Process eeg pipeline")
                    eeg_pipeline.process()
                else:
                    print("  .. ERROR: Invalid inputs")
                    exit_code = 1
                    return exit_code
        else:
            print_error(f'  .. ERROR: Invalid anatomical outputs for diffusion and eeg pipelines')
            print_error(f'{msg}')
            exit_code = 1
            return exit_code

    # Perform the anatomical, the fMRI and the eeg pipelines
    elif args.dwi_pipeline_config is None and args.func_pipeline_config is not None and args.eeg_pipeline_config is not None:
        project.eeg_config_file = os.path.abspath(args.eeg_pipeline_config)
        project.fmri_config_file = os.path.abspath(args.func_pipeline_config)

        anat_pipeline = cmp.project.init_anat_project(project, False)
        if anat_pipeline is not None:
            anat_valid_inputs = anat_pipeline.check_input(bids_layout, gui=False)

            if args.number_of_threads is not None:
                print(f'  .. INFO: Set Freesurfer and ANTs to use {args.number_of_threads} threads by the means of OpenMP')
                anat_pipeline.stages['Segmentation'].config.number_of_threads = args.number_of_threads

            if anat_valid_inputs:
                print(">> Process anatomical pipeline")
                anat_pipeline.process()
            else:
                print_error("  .. ERROR: Invalid inputs")
                exit_code = 1
                return exit_code

        anat_valid_outputs, msg = anat_pipeline.check_output()
        project.freesurfer_subjects_dir = anat_pipeline.stages['Segmentation'].config.freesurfer_subjects_dir
        project.freesurfer_subject_id = anat_pipeline.stages['Segmentation'].config.freesurfer_subject_id

        if anat_valid_outputs:
            fmri_valid_inputs, fmri_pipeline = cmp.project.init_fmri_project(project, bids_layout, False)
            if fmri_pipeline is not None:
                fmri_pipeline.parcellation_scheme = anat_pipeline.parcellation_scheme
                fmri_pipeline.atlas_info = anat_pipeline.atlas_info

                if fmri_valid_inputs:
                    print(">> Process fmri pipeline")
                    fmri_pipeline.process()
                else:
                    print("  .. ERROR: Invalid inputs")
                    exit_code = 1
                    return exit_code
            eeg_valid_inputs, eeg_pipeline = cmp.project.init_eeg_project(project, bids_layout, False)
            if eeg_pipeline is not None:
                eeg_pipeline.parcellation_scheme = anat_pipeline.parcellation_scheme
                eeg_pipeline.atlas_info = anat_pipeline.atlas_info

                if eeg_valid_inputs:
                    print(">> Process eeg pipeline")
                    eeg_pipeline.process()
                else:
                    print("  .. ERROR: Invalid inputs")
                    exit_code = 1
                    return exit_code

        else:
            print_error(f'  .. ERROR: Invalid anatomical outputs for fMRI and eeg pipelines')
            print_error(f'{msg}')
            exit_code = 1
            return exit_code

    # Perform all pipelines (anatomical/diffusion/fMRI/eeg)
    elif args.dwi_pipeline_config is not None and args.func_pipeline_config is not None and args.eeg_pipeline_config is not None:
        project.eeg_config_file = os.path.abspath(args.eeg_pipeline_config)
        project.dmri_config_file = os.path.abspath(args.dwi_pipeline_config)
        project.fmri_config_file = os.path.abspath(args.func_pipeline_config)

        anat_pipeline = cmp.project.init_anat_project(project, False)
        if anat_pipeline is not None:
            anat_valid_inputs = anat_pipeline.check_input(bids_layout, gui=False)

            if args.number_of_threads is not None:
                print(f'  .. INFO: Set Freesurfer and ANTs to use {args.number_of_threads} threads by the means of OpenMP')
                anat_pipeline.stages['Segmentation'].config.number_of_threads = args.number_of_threads

            if anat_valid_inputs:
                print(">> Process anatomical pipeline")
                anat_pipeline.process()
            else:
                print_error("  .. ERROR: Invalid inputs")
                exit_code = 1
                return exit_code

        anat_valid_outputs, msg = anat_pipeline.check_output()
        project.freesurfer_subjects_dir = anat_pipeline.stages['Segmentation'].config.freesurfer_subjects_dir
        project.freesurfer_subject_id = anat_pipeline.stages['Segmentation'].config.freesurfer_subject_id

        if anat_valid_outputs:
            dmri_valid_inputs, dmri_pipeline = cmp.project.init_dmri_project(project, bids_layout, False)
            if dmri_pipeline is not None:
                dmri_pipeline.parcellation_scheme = anat_pipeline.parcellation_scheme
                dmri_pipeline.atlas_info = anat_pipeline.atlas_info

                if dmri_valid_inputs:
                    print(">> Process diffusion pipeline")
                    dmri_pipeline.process()
                else:
                    print_error("  .. ERROR: Invalid inputs")
                    exit_code = 1
                    return exit_code

            fmri_valid_inputs, fmri_pipeline = cmp.project.init_fmri_project(project, bids_layout, False)
            if fmri_pipeline is not None:
                fmri_pipeline.parcellation_scheme = anat_pipeline.parcellation_scheme
                fmri_pipeline.atlas_info = anat_pipeline.atlas_info

                if fmri_valid_inputs:
                    print(">> Process fmri pipeline")
                    fmri_pipeline.process()
                else:
                    print_error("  .. ERROR: Invalid inputs")
                    exit_code = 1
                    return exit_code

            eeg_valid_inputs, eeg_pipeline = cmp.project.init_eeg_project(project, bids_layout, False)
            if eeg_pipeline is not None:
                eeg_pipeline.parcellation_scheme = anat_pipeline.parcellation_scheme
                eeg_pipeline.atlas_info = anat_pipeline.atlas_info

                if eeg_valid_inputs:
                    print(">> Process eeg pipeline")
                    eeg_pipeline.process()
                else:
                    print("  .. ERROR: Invalid inputs")
                    exit_code = 1
                    return exit_code
        else:
            print_error(f'  .. ERROR: Invalid anatomical outputs for diffusion, fMRI and eeg pipelines')
            print_error(f'{msg}')
            exit_code = 1
            return exit_code

    exit_code = 0
    return exit_code


if __name__ == "__main__":
    sys.exit(main())<|MERGE_RESOLUTION|>--- conflicted
+++ resolved
@@ -88,62 +88,6 @@
     p : argparse.ArgumentParser
         Parser
     """
-<<<<<<< HEAD
-    p = argparse.ArgumentParser(description='Connectome Mapper 3 main script.')
-
-    p.add_argument('--bids_dir',
-                   required=True,
-                   help='The directory with the input dataset '
-                        'formatted according to the BIDS standard.')
-
-    p.add_argument('--output_dir',
-                   required=True,
-                   help='The directory where the output files '
-                        'should be stored. If you are running group level analysis '
-                        'this folder should be prepopulated with the results of the '
-                        'participant level analysis.')
-
-    p.add_argument('--participant_label',
-                   required=True,
-                   help='The label of the participant'
-                        'that should be analyzed. The label corresponds to'
-                        '<participant_label> from the BIDS spec '
-                        '(so it DOES include "sub-"')
-
-    p.add_argument('--anat_pipeline_config',
-                   required=True,
-                   help='Configuration .txt file for processing stages of '
-                        'the anatomical MRI processing pipeline')
-
-    p.add_argument('--dwi_pipeline_config',
-                   help='Configuration .txt file for processing stages of '
-                        'the diffusion MRI processing pipeline')
-
-    p.add_argument('--func_pipeline_config',
-                   help='Configuration .txt file for processing stages of '
-                        'the fMRI processing pipeline')
-
-    p.add_argument('--eeg_pipeline_config',
-                   help='Configuration .txt file for processing stages of '
-                        'the EEG source reconstruction pipeline')
-
-    p.add_argument('--session_label',
-                   help='The label of the participant session '
-                        'that should be analyzed. The label corresponds to '
-                        '<session_label> from the BIDS spec '
-                        '(so it DOES include "ses-"')
-
-    p.add_argument('--number_of_threads',
-                   type=int,
-                   help='The number of OpenMP threads used for multi-threading by '
-                        'Freesurfer, FSL, MRtrix3, Dipy, AFNI '
-                        '(Set to [Number of available CPUs -1] by default).')
-
-    p.add_argument('-v',
-                   '--version',
-                   action='version',
-                   version=f'Connectome Mapper version {__version__}')
-=======
     p = argparse.ArgumentParser(description="Connectome Mapper 3 main script.")
 
     p.add_argument(
@@ -189,6 +133,12 @@
         help="Configuration .txt file for processing stages of "
         "the fMRI processing pipeline",
     )
+    
+    p.add_argument(
+        "--eeg_pipeline_config",
+        help="Configuration .txt file for processing stages of "
+        "the EEG source reconstruction pipeline"
+    )
 
     p.add_argument(
         "--session_label",
@@ -212,7 +162,7 @@
         action="version",
         version=f"Connectome Mapper version {__version__}",
     )
->>>>>>> cb32db15
+
     return p
 
 
