# Copyright (C) 2009-2021, Ecole Polytechnique Federale de Lausanne (EPFL) and
# Hospital Center and University of Lausanne (UNIL-CHUV), Switzerland, and CMP3 contributors
# All rights reserved.
#
#  This software is distributed under the open-source license Modified BSD.

"""Definition of classes and functions for handling non-GUI general events."""

# General imports
import multiprocessing
import fnmatch

import sys
import os
import warnings

from traits.api import *

from bids import BIDSLayout

# Own imports
from cmtklib.bids.io import (
    __cmp_directory__,
    __nipype_directory__,
    __freesurfer_directory__
)
from cmtklib.bids.utils import write_derivative_description
from cmp.pipelines.anatomical import anatomical as Anatomical_pipeline
from cmp.pipelines.diffusion import diffusion as Diffusion_pipeline
from cmp.pipelines.functional import fMRI as FMRI_pipeline
<<<<<<< HEAD
from cmp.pipelines.functional import eeg as EEG_pipeline
from cmtklib.config import anat_load_config_json, anat_save_config, \
    dmri_load_config_json, dmri_save_config, fmri_load_config_json, fmri_save_config, \
    eeg_load_config_json, eeg_save_config
=======
from cmtklib.config import (
    anat_load_config_json,
    anat_save_config,
    dmri_load_config_json,
    dmri_save_config,
    fmri_load_config_json,
    fmri_save_config,
)
>>>>>>> cb32db15

# Ignore some warnings
warnings.filterwarnings(
    "ignore",
    message="UserWarning: No valid root directory found for domain 'derivatives'."
    " Falling back on the Layout's root directory. If this isn't the intended behavior, "
    "make sure the config file for this domain includes a 'root' key.",
)


class CMP_Project_Info(HasTraits):
    """Class used to store all properties of a processing project.

    Attributes
    -----------
    base_directory: traits.Directory
        BIDS dataset root directory

    output_directory: traits.Directory
        Output directory

    bids_layout : bids.BIDSLayout
        Instance of pybids `BIDSLayout`

    subjects : traits.List
        List of subjects in the dataset

    subject :
        Subject being processed
        in the form ``sub-XX``

    subject_sessions : traits.List
        List of sessions for the subject being processed

    subject_session : trait.Str
        Session of the subject being processed
        in the form ``ses-YY``

    diffusion_imaging_model : traits.Str
        Diffusion imaging model that can be
        'DSI', 'DTI', 'HARDI' or 'multishell'

    dmri_bids_acqs : traits.List
        List diffusion imaging models extracted from ``acq-<label>`` filename part.

    dmri_bids_acq :
        Diffusion imaging model being processed

    anat_runs : traits.List
        List of run labels for T1w scans with multiple runs

    anat_run : traits.Str
        Run being processed for T1w scans with multiple runs

    dmri_runs : traits.List
        List of run labels for DWI scans with multiple runs

    dmri_run : traits.Str
        Run being processed for DWI scans with multiple runs

    fmri_runs : traits.List
        List of run labels for fMRI scans with multiple runs

    fmri_run : traits.Str
        Run being processed for fMRI scans with multiple runs

    parcellation_scheme : traits.Str
        Parcellation scheme used
        (Default: 'Lausanne2018')

    atlas_info : traits.Dict
        Dictionary storing parcellation atlas information
        See :class:`~cmp.parcellation.parcellation.ParcellationStage` for more details

    freesurfer_subjects_dir : traits.Str
        Freesurfer subjects directory

    freesurfer_subject_id  : traits.Str
        Freesurfer subject ID

    t1_available : Bool
        True if T1w scans were found
        (Default: False)

    dmri_available : Bool
        True if DWI scans were found
        (Default: False)

    fmri_available : Bool
        True if fMRI scans were found
        (Default: False)

    eeg_available : Bool
        True if EEG recordings were found
        (Default: False)

    anat_config_error_msg : traits.Str
        Error message for the anatomical pipeline configuration file

    anat_config_to_load : traits.Str
        Path to a configuration file for the anatomical pipeline

    anat_available_config : traits.List
        List of configuration files for the anatomical pipeline

    anat_stage_names : traits.List
        List of anatomical pipeline stage names

    anat_custom_last_stage : traits.Str
        Custom last anatomical pipeline stage to be processed

    dmri_config_error_msg : traits.Str
        Error message for the diffusion pipeline configuration file

    dmri_config_to_load : traits.Str
        Path to a configuration file for the diffusion pipeline

    dmri_available_config : traits.List
        List of configuration files for the anatomical pipeline

    dmri_stage_names : traits.List
        List of diffusion pipeline stage names

    dmri_custom_last_stage : traits.Str
        Custom last diffusion pipeline stage to be processed

    fmri_config_error_msg : traits.Str
        Error message for the fMRI pipeline configuration file

    fmri_config_to_load : traits.Str
        Path to a configuration file for the fMRI pipeline

    fmri_available_config : traits.List
        List of configuration files for the fMRI pipeline

    fmri_stage_names : traits.List
        List of fMRI pipeline stage names

    fmri_custom_last_stage : traits.Str
        Custom last fMRI pipeline stage to be processed

    eeg_config_error_msg : traits.Str
        Error message for the EEG pipeline configuration file

    eeg_config_to_load : traits.Str
        Path to a configuration file for the EEG pipeline

    eeg_available_config : traits.List
        List of configuration files for the EEG pipeline

    eeg_stage_names : traits.List
        List of EEG pipeline stage names

    eeg_custom_last_stage : traits.Str
        Custom last EEG pipeline stage to be processed


    number_of_cores : int
        Number of cores used by Nipype workflow execution engine
        to distribute independent processing nodes
        (Must be in the range of your local resources)
    """

    base_directory = Directory
    output_directory = Directory

    bids_layout = Instance(BIDSLayout)
    subjects = List([])
    subject = Enum(values="subjects")

    number_of_subjects = Int()

    subject_sessions = List([])
    subject_session = Enum(values="subject_sessions")

    anat_warning_msg = Str(
        "\nWarning: selected directory is already configured for anatomical data processing.\n\n"
        "Do you want to reset the configuration to default parameters ?\n"
    )
    dmri_warning_msg = Str(
        "\nWarning: selected directory is already configured for diffusion data processing.\n\n"
        "Do you want to reset the configuration to default parameters ?\n"
    )
    fmri_warning_msg = Str(
        "\nWarning: selected directory is already configured for resting-state data processing.\n\n"
        "Do you want to reset the configuration to default parameters ?\n"
    )

    # process_type = Enum('diffusion',['diffusion','fMRI'])
    diffusion_imaging_model = Enum("DTI", ["DSI", "DTI", "HARDI", "multishell"])
    parcellation_scheme = Str("Lausanne2018")
    atlas_info = Dict()
    freesurfer_subjects_dir = Str("")
    freesurfer_subject_id = Str("")

    pipeline_processing_summary = List()

    t1_available = Bool(False)
    dmri_available = Bool(False)
    fmri_available = Bool(False)
    eeg_available = Bool(False)

    anat_config_error_msg = Str("")
    anat_config_to_load = Str()
    anat_available_config = List()
    anat_config_to_load_msg = Str(
        "Several configuration files available. Select which one to load:\n"
    )
    anat_last_date_processed = Str("Not yet processed")
    anat_last_stage_processed = Str("Not yet processed")

    anat_stage_names = List
    anat_custom_last_stage = Str

    dmri_config_error_msg = Str("")
    dmri_config_to_load = Str()
    dmri_available_config = List()
    dmri_config_to_load_msg = Str(
        "Several configuration files available. Select which one to load:\n"
    )
    dmri_last_date_processed = Str("Not yet processed")
    dmri_last_stage_processed = Str("Not yet processed")

    dmri_stage_names = List
    dmri_custom_last_stage = Str

    fmri_config_error_msg = Str("")
    fmri_config_to_load = Str()
    fmri_available_config = List()
    fmri_config_to_load_msg = Str(
        "Several configuration files available. Select which one to load:\n"
    )
    fmri_last_date_processed = Str("Not yet processed")
    fmri_last_stage_processed = Str("Not yet processed")

    fmri_stage_names = List
    fmri_custom_last_stage = Str

    eeg_config_error_msg = Str('')
    eeg_config_to_load = Str()
    eeg_available_config = List()
    eeg_config_to_load_msg = Str(
        'Several configuration files available. Select which one to load:\n')
    eeg_last_date_processed = Str('Not yet processed')
    eeg_last_stage_processed = Str('Not yet processed')

    eeg_stage_names = List
    eeg_custom_last_stage = Str

    number_of_cores = Enum(1, list(range(1, multiprocessing.cpu_count() + 1)))


def refresh_folder(
    bids_directory, derivatives_directory, subject, input_folders, session=None
):
    """Creates (if needed) the folder hierarchy.

    Parameters
    ----------
    bids_directory : os.path
        BIDS dataset root directory

    derivatives_directory : os.path
        Output (derivatives) directory

    subject : string
        BIDS subject label (``sub-XX``)

    input_folders : List of string
        List of folder to be created in ``derivatives_directory``/'cmp-<version>'/``subject``

    session : string
        BIDS session label (``ses-YY``)
    """
    paths = []

    if session is None or session == "":
        paths.append(os.path.join(derivatives_directory, __freesurfer_directory__, subject))
        paths.append(os.path.join(derivatives_directory, __cmp_directory__, subject))
        paths.append(os.path.join(derivatives_directory, __nipype_directory__, subject))

        for in_f in input_folders:
            paths.append(os.path.join(derivatives_directory, __cmp_directory__, subject, in_f))
            # paths.append(os.path.join(derivatives_directory,'nipype',subject,in_f))

    else:
        paths.append(
            os.path.join(
                derivatives_directory, __freesurfer_directory__, "%s_%s" % (subject, session)
            )
        )
        paths.append(os.path.join(derivatives_directory, __cmp_directory__, subject, session))
        paths.append(os.path.join(derivatives_directory, __nipype_directory__, subject, session))

        for in_f in input_folders:
            paths.append(
                os.path.join(derivatives_directory, __cmp_directory__, subject, session, in_f)
            )
            # paths.append(os.path.join(derivatives_directory,'nipype',subject,session,in_f))

    for full_p in paths:
        if not os.path.exists(full_p):
            try:
                os.makedirs(full_p)
            except os.error:
                print("%s was already existing" % full_p)
            finally:
                print("Created directory %s" % full_p)

    write_derivative_description(bids_directory, derivatives_directory, __cmp_directory__)
    write_derivative_description(bids_directory, derivatives_directory, __freesurfer_directory__)
    write_derivative_description(bids_directory, derivatives_directory, __nipype_directory__)


def init_dmri_project(project_info, bids_layout, is_new_project, gui=True, debug=False):
    """Initialize the diffusion processing pipeline.

    Parameters
    ----------
    project_info : cmp.project.CMP_Project_Info
        Instance of ``cmp.project.CMP_Project_Info`` object

    bids_layout : bids.BIDSLayout
        Instance of ``BIDSLayout`` object

    is_new_project : bool
        Specify if it corresponds or not to a new project.
        If `True`, it will create initial pipeline configuration files.

    gui : bool
        Might be obsolete and removed in future versions

    debug : bool
        If `True`, display extra prints to support debugging

    Returns
    -------
    dmri_pipeline : Instance(cmp.pipelines.diffusion.diffusion.DiffusionPipeline)
        `DiffusionPipeline` object instance
    """
    dmri_pipeline = Diffusion_pipeline.DiffusionPipeline(project_info)

    bids_directory = os.path.abspath(project_info.base_directory)

    derivatives_directory = os.path.abspath(project_info.output_directory)

    if len(project_info.subject_sessions) > 0:
        refresh_folder(
            bids_directory,
            derivatives_directory,
            project_info.subject,
            dmri_pipeline.input_folders,
            session=project_info.subject_session,
        )
    else:
        refresh_folder(
            bids_directory,
            derivatives_directory,
            project_info.subject,
            dmri_pipeline.input_folders,
        )

    dmri_inputs_checked = dmri_pipeline.check_input(layout=bids_layout, gui=gui)
    if dmri_inputs_checked:
        if (
            is_new_project and dmri_pipeline is not None
        ):  # and dmri_pipelineis not None:
            print("> Initialize dmri project")
            if not os.path.exists(derivatives_directory):
                try:
                    os.makedirs(derivatives_directory)
                except os.error:
                    print("... Info : %s was already existing" % derivatives_directory)
                finally:
                    print("... Info : Created directory %s" % derivatives_directory)

            if (project_info.subject_session != "") and (
                project_info.subject_session is not None
            ):
                project_info.dmri_config_file = os.path.join(
                    derivatives_directory,
                    "%s_%s_diffusion_config.ini"
                    % (project_info.subject, project_info.subject_session),
                )
            else:
                project_info.dmri_config_file = os.path.join(
                    derivatives_directory,
                    "%s_diffusion_config.ini" % project_info.subject,
                )

            if os.path.exists(project_info.dmri_config_file):
                warn_res = project_info.configure_traits(view="dmri_warning_view")
                if warn_res:
                    print(
                        "... Read : Diffusion config file (%s)"
                        % project_info.dmri_config_file
                    )
                    dmri_save_config(dmri_pipeline, project_info.dmri_config_file)
                else:
                    return None
            else:
                print(
                    "... Create : Diffusion config file (%s)"
                    % project_info.dmri_config_file
                )
                dmri_save_config(dmri_pipeline, project_info.dmri_config_file)
        else:
            if debug:
                print("int_project dmri_pipeline.global_config.subjects : ")
                print(dmri_pipeline.global_conf.subjects)

            dmri_conf_loaded = dmri_load_config_json(
                dmri_pipeline, project_info.dmri_config_file
            )

            if not dmri_conf_loaded:
                return None

        dmri_pipeline.config_file = project_info.dmri_config_file
    else:
        print("INFO: Missing diffusion inputs")

    return dmri_inputs_checked, dmri_pipeline


def init_fmri_project(project_info, bids_layout, is_new_project, gui=True, debug=False):
    """Initialize the fMRI processing pipeline.

    Parameters
    ----------
    project_info : cmp.project.CMP_Project_Info
        Instance of ``cmp.project.CMP_Project_Info`` object

    bids_layout : bids.BIDSLayout
        Instance of ``BIDSLayout`` object

    is_new_project : bool
        Specify if it corresponds or not to a new project.
        If `True`, it will create initial pipeline configuration files.

    gui : bool
        Might be obsolete and removed in future versions

    debug : bool
        If `True`, display extra prints to support debugging

    Returns
    -------
    fmri_pipeline : Instance(cmp.pipelines.functional.fMRI.fMRIPipeline)
        `fMRIPipeline` object instance
    """
    fmri_pipeline = FMRI_pipeline.fMRIPipeline(project_info)

    bids_directory = os.path.abspath(project_info.base_directory)
    derivatives_directory = os.path.abspath(project_info.output_directory)

    if len(project_info.subject_sessions) > 0:
        refresh_folder(
            bids_directory,
            derivatives_directory,
            project_info.subject,
            fmri_pipeline.input_folders,
            session=project_info.subject_session,
        )
    else:
        refresh_folder(
            bids_directory,
            derivatives_directory,
            project_info.subject,
            fmri_pipeline.input_folders,
        )

    fmri_inputs_checked = fmri_pipeline.check_input(layout=bids_layout, gui=gui)
    if fmri_inputs_checked:
        if (
            is_new_project and fmri_pipeline is not None
        ):  # and fmri_pipelineis not None:
            print("> Initialize fmri project")
            if not os.path.exists(derivatives_directory):
                try:
                    os.makedirs(derivatives_directory)
                except os.error:
                    print("... Info : %s was already existing" % derivatives_directory)
                finally:
                    print("... Info : Created directory %s" % derivatives_directory)

            if (project_info.subject_session != "") and (
                project_info.subject_session is not None
            ):
                project_info.fmri_config_file = os.path.join(
                    derivatives_directory,
                    "%s_%s_fMRI_config.ini"
                    % (project_info.subject, project_info.subject_session),
                )
            else:
                project_info.fmri_config_file = os.path.join(
                    derivatives_directory, "%s_fMRI_config.ini" % project_info.subject
                )

            if os.path.exists(project_info.fmri_config_file):
                warn_res = project_info.configure_traits(view="fmri_warning_view")
                if warn_res:
                    print(
                        "... Read : fMRI config file (%s)"
                        % project_info.fmri_config_file
                    )
                    fmri_load_config_json(fmri_pipeline, project_info.fmri_config_file)
                else:
                    return None
            else:
                print(
                    "... Create : fMRI config file (%s)" % project_info.fmri_config_file
                )
                fmri_save_config(fmri_pipeline, project_info.fmri_config_file)
        else:
            if debug:
                print("int_project fmri_pipeline.global_config.subjects : ")
                print(fmri_pipeline.global_conf.subjects)

            fmri_conf_loaded = fmri_load_config_json(
                fmri_pipeline, project_info.fmri_config_file
            )

            if not fmri_conf_loaded:
                return None

        fmri_pipeline.config_file = project_info.fmri_config_file
    else:
        print("INFO : Missing fmri inputs")

    return fmri_inputs_checked, fmri_pipeline


def init_anat_project(project_info, is_new_project, debug=False):
    """Initialize the anatomical processing pipeline.

    Parameters
    ----------
    project_info : cmp.project.CMP_Project_Info
        Instance of ``cmp.project.CMP_Project_Info`` object

    is_new_project : bool
        Specify if it corresponds or not to a new project.
        If `True`, it will create initial pipeline configuration files.

    debug : bool
        If `True`, display extra prints to support debugging

    Returns
    -------
    anat_pipeline : Instance(cmp.pipelines.anatomical.anatomical.AnatomicalPipeline)
        `AnatomicalPipeline` object instance
    """
    anat_pipeline = Anatomical_pipeline.AnatomicalPipeline(project_info)

    bids_directory = os.path.abspath(project_info.base_directory)
    derivatives_directory = os.path.abspath(project_info.output_directory)

    if (project_info.subject_session != "") and (
        project_info.subject_session is not None
    ):
        if debug:
            print("Refresh folder WITH session")
        refresh_folder(
            bids_directory,
            derivatives_directory,
            project_info.subject,
            anat_pipeline.input_folders,
            session=project_info.subject_session,
        )
    else:
        if debug:
            print("Refresh folder WITHOUT session")
        refresh_folder(
            bids_directory,
            derivatives_directory,
            project_info.subject,
            anat_pipeline.input_folders,
        )

    if is_new_project and anat_pipeline is not None:  # and dmri_pipelineis not None:
        print("> Initialize anatomical project")
        if not os.path.exists(derivatives_directory):
            try:
                os.makedirs(derivatives_directory)
            except os.error:
                print("... Info: %s was already existing" % derivatives_directory)
            finally:
                print("... Info : Created directory %s" % derivatives_directory)

        if (project_info.subject_session != "") and (
            project_info.subject_session is not None
        ):
            project_info.anat_config_file = os.path.join(
                derivatives_directory,
                "%s_%s_anatomical_config.ini"
                % (project_info.subject, project_info.subject_session),
            )
        else:
            project_info.anat_config_file = os.path.join(
                derivatives_directory, "%s_anatomical_config.ini" % project_info.subject
            )

        if os.path.exists(project_info.anat_config_file):
            warn_res = project_info.configure_traits(view="anat_warning_view")
            if warn_res:
                anat_save_config(anat_pipeline, project_info.anat_config_file)
            else:
                return None
        else:
            anat_save_config(anat_pipeline, project_info.anat_config_file)

    else:
        if debug:
            print("int_project anat_pipeline.global_config.subjects : ")
            print(anat_pipeline.global_conf.subjects)

        anat_conf_loaded = anat_load_config_json(
            anat_pipeline, project_info.anat_config_file
        )

        if not anat_conf_loaded:
            return None

    anat_pipeline.config_file = project_info.anat_config_file

    return anat_pipeline


def init_eeg_project(project_info, bids_layout, is_new_project, gui=True, debug=False):
    """Initialize the eeg processing pipeline.

    Parameters
    ----------
    project_info : cmp.project.CMP_Project_Info
        Instance of ``cmp.project.CMP_Project_Info`` object

    bids_layout : bids.BIDSLayout
        Instance of ``BIDSLayout`` object

    is_new_project : bool
        Specify if it corresponds or not to a new project.
        If `True`, it will create initial pipeline configuration files.

    gui : bool
        Might be obsolete and removed in future versions

    debug : bool
        If `True`, display extra prints to support debugging

    Returns
    -------
    eeg_pipeline : Instance(cmp.pipelines.functional.eeg.EEGPipeline)
        `EEGPipeline` object instance
    """
    eeg_pipeline = EEG_pipeline.EEGPipeline(project_info)

    bids_directory = os.path.abspath(project_info.base_directory)
    derivatives_directory = os.path.abspath(project_info.output_directory)

    if (project_info.subject_session != '') and (project_info.subject_session is not None):
        if debug:
            print('Refresh folder WITH session')
        refresh_folder(bids_directory, derivatives_directory, project_info.subject, eeg_pipeline.input_folders,
                       session=project_info.subject_session)
    else:
        if debug:
            print('Refresh folder WITHOUT session')
        refresh_folder(bids_directory, derivatives_directory,
                       project_info.subject, eeg_pipeline.input_folders)

    eeg_inputs_checked = eeg_pipeline.check_input(layout=bids_layout, gui=gui)
    if eeg_inputs_checked:
        if is_new_project and eeg_pipeline is not None:
            print("> Initialize eeg project")
            if not os.path.exists(derivatives_directory):
                try:
                    os.makedirs(derivatives_directory)
                except os.error:
                    print("... Info: %s was already existing" %
                          derivatives_directory)
                finally:
                    print("... Info : Created directory %s" %
                          derivatives_directory)

            if (project_info.subject_session != '') and (project_info.subject_session is not None):
                project_info.eeg_config_file = os.path.join(derivatives_directory, '%s_%s_eeg_config.ini' % (
                    project_info.subject, project_info.subject_session))
            else:
                project_info.eeg_config_file = os.path.join(derivatives_directory,
                                                            '%s_eeg_config.ini' % project_info.subject)

            if os.path.exists(project_info.eeg_config_file):
                warn_res = project_info.configure_traits(view='eeg_warning_view')
                if warn_res:
                    eeg_save_config(eeg_pipeline, project_info.eeg_config_file)
                else:
                    return None
            else:
                eeg_save_config(eeg_pipeline, project_info.eeg_config_file)

        else:
            if debug:
                print("int_project eeg_pipeline.global_config.subjects : ")
                print(eeg_pipeline.global_conf.subjects)

            eeg_conf_loaded = eeg_load_config_json(
                eeg_pipeline, project_info.eeg_config_file)

            if not eeg_conf_loaded:
                return None

    eeg_pipeline.config_file = project_info.eeg_config_file

    return eeg_inputs_checked, eeg_pipeline


def update_anat_last_processed(project_info, pipeline):
    """Update last processing information of a :class:`~cmp.pipelines.anatomical.anatomical.AnatomicalPipeline`.

    Parameters
    ----------
    project_info : cmp.project.CMP_Project_Info
        Instance of `CMP_Project_Info` object

    pipeline : cmp.pipelines.anatomical.anatomical.AnatomicalPipeline
        Instance of `AnatomicalPipeline` object
    """
    # last date
    if os.path.exists(
        os.path.join(project_info.output_directory, __nipype_directory__, project_info.subject)
    ):
        # out_dirs = os.listdir(os.path.join(
        #     project_info.output_directory, 'nipype', project_info.subject))
        # for out in out_dirs:
        #     if (project_info.last_date_processed == "Not yet processed" or
        #         out > project_info.last_date_processed):
        #         pipeline.last_date_processed = out
        #         project_info.last_date_processed = out

        if (
            project_info.anat_last_date_processed == "Not yet processed"
            or pipeline.now > project_info.anat_last_date_processed
        ):
            pipeline.anat_last_date_processed = pipeline.now
            project_info.anat_last_date_processed = pipeline.now

    # last stage
    if os.path.exists(
        os.path.join(
            project_info.output_directory,
            __nipype_directory__,
            project_info.subject,
            "anatomical_pipeline",
        )
    ):
        stage_dirs = []
        for _, dirnames, _ in os.walk(
            os.path.join(
                project_info.output_directory,
                __nipype_directory__,
                project_info.subject,
                "anatomical_pipeline",
            )
        ):
            for dirname in fnmatch.filter(dirnames, "*_stage"):
                stage_dirs.append(dirname)
        for stage in pipeline.ordered_stage_list:
            if stage.lower() + "_stage" in stage_dirs:
                pipeline.last_stage_processed = stage
                project_info.anat_last_stage_processed = stage

    # last parcellation scheme
    project_info.parcellation_scheme = pipeline.parcellation_scheme
    project_info.atlas_info = pipeline.atlas_info


def update_dmri_last_processed(project_info, pipeline):
    """Update last processing information of an :class:`~cmp.pipelines.diffusion.diffusion.DiffusionPipeline`.

    Parameters
    ----------
    project_info : cmp.project.CMP_Project_Info
        Instance of `CMP_Project_Info` object

    pipeline : cmp.pipelines.diffusion.diffusion.DiffusionPipeline
        Instance of `DiffusionPipeline` object
    """
    # last date
    if os.path.exists(
        os.path.join(project_info.output_directory, __nipype_directory__, project_info.subject)
    ):
        # out_dirs = os.listdir(os.path.join(
        #     project_info.output_directory, 'nipype', project_info.subject))
        # for out in out_dirs:
        #     if (project_info.last_date_processed == "Not yet processed" or
        #         out > project_info.last_date_processed):
        #         pipeline.last_date_processed = out
        #         project_info.last_date_processed = out

        if (
            project_info.dmri_last_date_processed == "Not yet processed"
            or pipeline.now > project_info.dmri_last_date_processed
        ):
            pipeline.dmri_last_date_processed = pipeline.now
            project_info.dmri_last_date_processed = pipeline.now

    # last stage
    if os.path.exists(
        os.path.join(
            project_info.output_directory,
            __nipype_directory__,
            project_info.subject,
            "diffusion_pipeline",
        )
    ):
        stage_dirs = []
        for _, dirnames, _ in os.walk(
            os.path.join(
                project_info.output_directory,
                __nipype_directory__,
                project_info.subject,
                "diffusion_pipeline",
            )
        ):
            for dirname in fnmatch.filter(dirnames, "*_stage"):
                stage_dirs.append(dirname)
        for stage in pipeline.ordered_stage_list:
            if stage.lower() + "_stage" in stage_dirs:
                pipeline.last_stage_processed = stage
                project_info.dmri_last_stage_processed = stage


def update_fmri_last_processed(project_info, pipeline):
    """Update last processing information of an :class:`~cmp.pipelines.functional.fMRI.fMRIPipeline`.

    Parameters
    ----------
    project_info : cmp.project.CMP_Project_Info
        Instance of `CMP_Project_Info` object

    pipeline : cmp.pipelines.functional.fMRI.fMRIPipeline
        Instance of `fMRIPipeline` object
    """
    # last date
    if os.path.exists(
        os.path.join(project_info.output_directory, __nipype_directory__, project_info.subject)
    ):
        # out_dirs = os.listdir(os.path.join(
        #     project_info.output_directory, 'nipype', project_info.subject))
        # for out in out_dirs:
        #     if (project_info.last_date_processed == "Not yet processed" or
        #         out > project_info.last_date_processed):
        #         pipeline.last_date_processed = out
        #         project_info.last_date_processed = out

        if (
            project_info.fmri_last_date_processed == "Not yet processed"
            or pipeline.now > project_info.fmri_last_date_processed
        ):
            pipeline.fmri_last_date_processed = pipeline.now
            project_info.fmri_last_date_processed = pipeline.now

    # last stage
    if os.path.exists(
        os.path.join(
            project_info.output_directory,
            __nipype_directory__,
            project_info.subject,
            "fMRI_pipeline",
        )
    ):
        stage_dirs = []
        for _, dirnames, _ in os.walk(
            os.path.join(
                project_info.output_directory,
                __nipype_directory__,
                project_info.subject,
                "fMRI_pipeline",
            )
        ):
            for dirname in fnmatch.filter(dirnames, "*_stage"):
                stage_dirs.append(dirname)
        for stage in pipeline.ordered_stage_list:
            if stage.lower() + "_stage" in stage_dirs:
                pipeline.last_stage_processed = stage
                project_info.dmri_last_stage_processed = stage


<<<<<<< HEAD
def update_eeg_last_processed(project_info, pipeline):
    """Update last processing information of a :class:`~cmp.pipelines.functional.eeg.EEGPipeline`.

    Parameters
    ----------
    project_info : cmp.project.CMP_Project_Info
        Instance of `CMP_Project_Info` object

    pipeline : cmp.pipelines.functional.eeg.EEGPipeline
        Instance of `EEGPipeline` object
    """
    # last date
    if os.path.exists(os.path.join(project_info.output_directory, 'nipype', project_info.subject)):
        # out_dirs = os.listdir(os.path.join(
        #     project_info.output_directory, 'nipype', project_info.subject))
        # for out in out_dirs:
        #     if (project_info.last_date_processed == "Not yet processed" or
        #         out > project_info.last_date_processed):
        #         pipeline.last_date_processed = out
        #         project_info.last_date_processed = out

        if (project_info.eeg_last_date_processed == "Not yet processed" or
                pipeline.now > project_info.anat_last_date_processed):
            pipeline.eeg_last_date_processed = pipeline.now
            project_info.eeg_last_date_processed = pipeline.now

    # last stage
    if os.path.exists(
            os.path.join(project_info.output_directory, 'nipype', project_info.subject, 'eeg_pipeline')):
        stage_dirs = []
        for _, dirnames, _ in os.walk(
                os.path.join(project_info.output_directory, 'nipype', project_info.subject, 'eeg_pipeline')):
            for dirname in fnmatch.filter(dirnames, '*_stage'):
                stage_dirs.append(dirname)
        for stage in pipeline.ordered_stage_list:
            if stage.lower() + '_stage' in stage_dirs:
                pipeline.last_stage_processed = stage
                project_info.eeg_last_stage_processed = stage

    # last parcellation scheme
    project_info.parcellation_scheme = pipeline.parcellation_scheme
    project_info.atlas_info = pipeline.atlas_info


def run_individual(bids_dir, output_dir, participant_label, session_label, anat_pipeline_config,
                   dwi_pipeline_config, func_pipeline_config, eeg_pipeline_config, number_of_threads=1):
=======
def run_individual(
    bids_dir,
    output_dir,
    participant_label,
    session_label,
    anat_pipeline_config,
    dwi_pipeline_config,
    func_pipeline_config,
    number_of_threads=1,
):
>>>>>>> cb32db15
    """Function that creates the processing pipeline for complete coverage.

    Parameters
    ----------
    bids_dir : string
        BIDS dataset root directory

    output_dir : string
        Output (derivatives) directory

    participant_label : string
        BIDS participant / subject label (``sub-XX``)

    session_label : string
        BIDS session label (``ses-XX``)

    anat_pipeline_config : string
        Path to anatomical pipeline configuration file

    dwi_pipeline_config : string
        Path to diffusion pipeline configuration file

    func_pipeline_config : string
        Path to fMRI pipeline configuration file

    eeg_pipeline_config : string
        Path to eeg pipeline configuration file
    
    number_of_threads : int
        Number of threads used by programs relying on the OpenMP library
    """
    project = CMP_Project_Info()
    project.base_directory = os.path.abspath(bids_dir)
    project.output_directory = os.path.abspath(output_dir)
    project.subjects = ["{}".format(participant_label)]
    project.subject = "{}".format(participant_label)

    try:
        bids_layout = BIDSLayout(project.base_directory)
    except Exception:
        print("Exception : Raised at BIDSLayout")
        sys.exit(1)

    if session_label is not None:
        project.subject_sessions = ["{}".format(session_label)]
        project.subject_session = "{}".format(session_label)
        print("INFO : Detected session(s)")
    else:
        print("INFO : No detected session")
        project.subject_sessions = [""]
        project.subject_session = ""

    project.anat_config_file = os.path.abspath(anat_pipeline_config)

    # Perform only the anatomical pipeline
    if dwi_pipeline_config is None and func_pipeline_config is None and eeg_pipeline_config is None:

        anat_pipeline = init_anat_project(project, False)
        if anat_pipeline is not None:
            anat_valid_inputs = anat_pipeline.check_input(bids_layout, gui=False)

            print('--- Set Freesurfer and ANTs to use {} threads by the means of OpenMP'.format(number_of_threads))
            anat_pipeline.stages['Segmentation'].config.number_of_threads = number_of_threads

            if anat_valid_inputs:
                print(">> Process anatomical pipeline")
                anat_pipeline.process()
            else:
                print("ERROR : Invalid inputs")
                sys.exit(1)

            anat_pipeline.check_stages_execution()
            anat_pipeline.fill_stages_outputs()

    # Perform the anatomical and the diffusion pipelines
    elif dwi_pipeline_config is not None and func_pipeline_config is None and eeg_pipeline_config is None:

        project.dmri_config_file = os.path.abspath(dwi_pipeline_config)

        anat_pipeline = init_anat_project(project, False)
        if anat_pipeline is not None:
            anat_valid_inputs = anat_pipeline.check_input(bids_layout, gui=False)

            print('--- Set Freesurfer and ANTs to use {} threads by the means of OpenMP'.format(number_of_threads))
            anat_pipeline.stages['Segmentation'].config.number_of_threads = number_of_threads

            if anat_valid_inputs:
                print(">> Process anatomical pipeline")
                anat_pipeline.process()
            else:
                print("ERROR : Invalid inputs")
                sys.exit(1)

        anat_valid_outputs, msg = anat_pipeline.check_output()
        anat_pipeline.check_stages_execution()
        anat_pipeline.fill_stages_outputs()

        project.freesurfer_subjects_dir = anat_pipeline.stages['Segmentation'].config.freesurfer_subjects_dir
        project.freesurfer_subject_id = anat_pipeline.stages['Segmentation'].config.freesurfer_subject_id

        if anat_valid_outputs:
            dmri_valid_inputs, dmri_pipeline = init_dmri_project(project, bids_layout, False)
            if dmri_pipeline is not None:
                dmri_pipeline.parcellation_scheme = anat_pipeline.parcellation_scheme
                dmri_pipeline.atlas_info = anat_pipeline.atlas_info
                if dmri_valid_inputs:
                    dmri_pipeline.process()
                else:
                    print("   ... ERROR : Invalid inputs")
                    sys.exit(1)
                dmri_pipeline.check_stages_execution()
                dmri_pipeline.fill_stages_outputs()
        else:
            print(msg)
            sys.exit(1)

    # Perform the anatomical and the fMRI pipelines
    elif dwi_pipeline_config is None and func_pipeline_config is not None and eeg_pipeline_config is None:

        project.fmri_config_file = os.path.abspath(func_pipeline_config)

        anat_pipeline = init_anat_project(project, False)
        if anat_pipeline is not None:
            anat_valid_inputs = anat_pipeline.check_input(bids_layout, gui=False)

            print('--- Set Freesurfer and ANTs to use {} threads by the means of OpenMP'.format(number_of_threads))
            anat_pipeline.stages['Segmentation'].config.number_of_threads = number_of_threads

            if anat_valid_inputs:
                print(">> Process anatomical pipeline")
                anat_pipeline.process()
            else:
                print("ERROR : Invalid inputs")
                sys.exit(1)

        anat_valid_outputs, msg = anat_pipeline.check_output()
        anat_pipeline.check_stages_execution()
        anat_pipeline.fill_stages_outputs()

        project.freesurfer_subjects_dir = anat_pipeline.stages['Segmentation'].config.freesurfer_subjects_dir
        project.freesurfer_subject_id = anat_pipeline.stages['Segmentation'].config.freesurfer_subject_id

        if anat_valid_outputs:
            fmri_valid_inputs, fmri_pipeline = init_fmri_project(project, bids_layout, False)
            if fmri_pipeline is not None:
                fmri_pipeline.parcellation_scheme = anat_pipeline.parcellation_scheme
                fmri_pipeline.atlas_info = anat_pipeline.atlas_info
                # fmri_pipeline.subjects_dir = anat_pipeline.stages['Segmentation'].config.freesurfer_subjects_dir
                # fmri_pipeline.subject_id = anat_pipeline.stages['Segmentation'].config.freesurfer_subject_id
                # print('Freesurfer subjects dir: {}'.format(fmri_pipeline.subjects_dir))
                # print('Freesurfer subject id: {}'.format(fmri_pipeline.subject_id))

                # print sys.argv[offset+9]
                if fmri_valid_inputs:
                    print(">> Process fmri pipeline")
                    fmri_pipeline.process()
                else:
                    print("   ... ERROR : Invalid inputs")
                    sys.exit(1)
                fmri_pipeline.check_stages_execution()
                fmri_pipeline.fill_stages_outputs()
        else:
            print(msg)
            sys.exit(1)

    # Perform all pipelines except eeg (anatomical/diffusion/fMRI)
    elif dwi_pipeline_config is not None and func_pipeline_config is not None and eeg_pipeline_config is None:

        project.dmri_config_file = os.path.abspath(dwi_pipeline_config)
        project.fmri_config_file = os.path.abspath(func_pipeline_config)

        anat_pipeline = init_anat_project(project, False)
        if anat_pipeline is not None:
            anat_valid_inputs = anat_pipeline.check_input(bids_layout, gui=False)

            print('--- Set Freesurfer and ANTs to use {} threads by the means of OpenMP'.format(number_of_threads))
            anat_pipeline.stages['Segmentation'].config.number_of_threads = number_of_threads

            if anat_valid_inputs:
                print(">> Process anatomical pipeline")
                anat_pipeline.process()
            else:
                print("   ... ERROR : Invalid inputs")
                sys.exit(1)

        anat_valid_outputs, msg = anat_pipeline.check_output()
        anat_pipeline.check_stages_execution()
        anat_pipeline.fill_stages_outputs()

        project.freesurfer_subjects_dir = anat_pipeline.stages['Segmentation'].config.freesurfer_subjects_dir
        project.freesurfer_subject_id = anat_pipeline.stages['Segmentation'].config.freesurfer_subject_id

        if anat_valid_outputs:
            dmri_valid_inputs, dmri_pipeline = init_dmri_project(project, bids_layout, False)
            if dmri_pipeline is not None:
                dmri_pipeline.parcellation_scheme = anat_pipeline.parcellation_scheme
                dmri_pipeline.atlas_info = anat_pipeline.atlas_info
                # print sys.argv[offset+7]
                if dmri_valid_inputs:
                    print(">> Process diffusion pipeline")
                    dmri_pipeline.process()
                else:
                    print("   ... ERROR : Invalid inputs")
                    sys.exit(1)
                dmri_pipeline.check_stages_execution()
                dmri_pipeline.fill_stages_outputs()

            fmri_valid_inputs, fmri_pipeline = init_fmri_project(project, bids_layout, False)
            if fmri_pipeline is not None:
                fmri_pipeline.parcellation_scheme = anat_pipeline.parcellation_scheme
                fmri_pipeline.atlas_info = anat_pipeline.atlas_info
                fmri_pipeline.subjects_dir = anat_pipeline.stages['Segmentation'].config.freesurfer_subjects_dir
                fmri_pipeline.subject_id = anat_pipeline.stages['Segmentation'].config.freesurfer_subject_id
                print('Freesurfer subjects dir: {}'.format(fmri_pipeline.subjects_dir))
                print('Freesurfer subject id: {}'.format(fmri_pipeline.subject_id))

                # print sys.argv[offset+9]
                if fmri_valid_inputs:
                    print(">> Process fmri pipeline")
                    fmri_pipeline.process()
                else:
                    print("   ... ERROR : Invalid inputs")
                    sys.exit(1)
                fmri_pipeline.check_stages_execution()
                fmri_pipeline.fill_stages_outputs()
        else:
            print(msg)
            sys.exit(1)

    # Perform only the anatomical pipeline
    if dwi_pipeline_config is None and func_pipeline_config is None and eeg_pipeline_config is None:

        anat_pipeline = init_anat_project(project, False)
        if anat_pipeline is not None:
            anat_valid_inputs = anat_pipeline.check_input(bids_layout, gui=False)

            print(f"--- Set Freesurfer and ANTs to use {number_of_threads} threads by the means of OpenMP")
            anat_pipeline.stages["Segmentation"].config.number_of_threads = number_of_threads

            if anat_valid_inputs:
                print(">> Process anatomical pipeline")
                anat_pipeline.process()
            else:
                print("ERROR : Invalid inputs")
                sys.exit(1)

            anat_pipeline.check_stages_execution()
            anat_pipeline.fill_stages_outputs()

    # Perform the anatomical and the diffusion pipelines
    elif dwi_pipeline_config is not None and func_pipeline_config is None and eeg_pipeline_config is None:

        project.dmri_config_file = os.path.abspath(dwi_pipeline_config)

        anat_pipeline = init_anat_project(project, False)
        if anat_pipeline is not None:
            anat_valid_inputs = anat_pipeline.check_input(bids_layout, gui=False)

            print(f"--- Set Freesurfer and ANTs to use {number_of_threads} threads by the means of OpenMP")
            anat_pipeline.stages[ "Segmentation"].config.number_of_threads = number_of_threads

            if anat_valid_inputs:
                print(">> Process anatomical pipeline")
                anat_pipeline.process()
            else:
                print("ERROR : Invalid inputs")
                sys.exit(1)

        anat_valid_outputs, msg = anat_pipeline.check_output()
        anat_pipeline.check_stages_execution()
        anat_pipeline.fill_stages_outputs()

        project.freesurfer_subjects_dir = anat_pipeline.stages["Segmentation"].config.freesurfer_subjects_dir
        project.freesurfer_subject_id = anat_pipeline.stages["Segmentation"].config.freesurfer_subject_id

        if anat_valid_outputs:
            dmri_valid_inputs, dmri_pipeline = init_dmri_project(
                project, bids_layout, False
            )
            if dmri_pipeline is not None:
                dmri_pipeline.parcellation_scheme = anat_pipeline.parcellation_scheme
                dmri_pipeline.atlas_info = anat_pipeline.atlas_info
                if anat_pipeline.parcellation_scheme == "Custom":
                    dmri_pipeline.custom_atlas_name = anat_pipeline.stages["Parcellation"].config.custom_parcellation.atlas
                    dmri_pipeline.custom_atlas_res = anat_pipeline.stages["Parcellation"].config.custom_parcellation.res
                if dmri_valid_inputs:
                    dmri_pipeline.process()
                else:
                    print("   ... ERROR : Invalid inputs")
                    sys.exit(1)
                dmri_pipeline.check_stages_execution()
                dmri_pipeline.fill_stages_outputs()
        else:
            print(msg)
            sys.exit(1)

    # Perform the anatomical and the fMRI pipelines
    elif dwi_pipeline_config is None and func_pipeline_config is not None and eeg_pipeline_config is None:

        project.fmri_config_file = os.path.abspath(func_pipeline_config)

        anat_pipeline = init_anat_project(project, False)
        if anat_pipeline is not None:
            anat_valid_inputs = anat_pipeline.check_input(bids_layout, gui=False)

            print(f"--- Set Freesurfer and ANTs to use {number_of_threads} threads by the means of OpenMP")
            anat_pipeline.stages[ "Segmentation"].config.number_of_threads = number_of_threads

            if anat_valid_inputs:
                print(">> Process anatomical pipeline")
                anat_pipeline.process()
            else:
                print("ERROR : Invalid inputs")
                sys.exit(1)

        anat_valid_outputs, msg = anat_pipeline.check_output()
        anat_pipeline.check_stages_execution()
        anat_pipeline.fill_stages_outputs()

        project.freesurfer_subjects_dir = anat_pipeline.stages["Segmentation"].config.freesurfer_subjects_dir
        project.freesurfer_subject_id = anat_pipeline.stages["Segmentation"].config.freesurfer_subject_id

        if anat_valid_outputs:
            fmri_valid_inputs, fmri_pipeline = init_fmri_project(
                project, bids_layout, False
            )
            if fmri_pipeline is not None:
                fmri_pipeline.parcellation_scheme = anat_pipeline.parcellation_scheme
                fmri_pipeline.atlas_info = anat_pipeline.atlas_info
                if anat_pipeline.parcellation_scheme == "Custom":
                    fmri_pipeline.custom_atlas_name = anat_pipeline.stages["Parcellation"].config.custom_parcellation.atlas
                    fmri_pipeline.custom_atlas_res = anat_pipeline.stages["Parcellation"].config.custom_parcellation.res
                if fmri_valid_inputs:
                    print(">> Process fmri pipeline")
                    fmri_pipeline.process()
                else:
                    print("   ... ERROR : Invalid inputs")
                    sys.exit(1)
                fmri_pipeline.check_stages_execution()
                fmri_pipeline.fill_stages_outputs()
        else:
            print(msg)
            sys.exit(1)

    # Perform all pipelines except eeg (anatomical/diffusion/fMRI)
    elif dwi_pipeline_config is not None and func_pipeline_config is not None and eeg_pipeline_config is None:

        project.dmri_config_file = os.path.abspath(dwi_pipeline_config)
        project.fmri_config_file = os.path.abspath(func_pipeline_config)

        anat_pipeline = init_anat_project(project, False)
        if anat_pipeline is not None:
            anat_valid_inputs = anat_pipeline.check_input(bids_layout, gui=False)

            print('--- Set Freesurfer and ANTs to use {} threads by the means of OpenMP'.format(number_of_threads))
            anat_pipeline.stages['Segmentation'].config.number_of_threads = number_of_threads

            if anat_valid_inputs:
                print(">> Process anatomical pipeline")
                anat_pipeline.process()
            else:
                print("   ... ERROR : Invalid inputs")
                sys.exit(1)

        anat_valid_outputs, msg = anat_pipeline.check_output()
        anat_pipeline.check_stages_execution()
        anat_pipeline.fill_stages_outputs()

        project.freesurfer_subjects_dir = anat_pipeline.stages['Segmentation'].config.freesurfer_subjects_dir
        project.freesurfer_subject_id = anat_pipeline.stages['Segmentation'].config.freesurfer_subject_id

        if anat_valid_outputs:
            dmri_valid_inputs, dmri_pipeline = init_dmri_project(project, bids_layout, False)
            if dmri_pipeline is not None:
                dmri_pipeline.parcellation_scheme = anat_pipeline.parcellation_scheme
                dmri_pipeline.atlas_info = anat_pipeline.atlas_info
                # print sys.argv[offset+7]
                if dmri_valid_inputs:
                    print(">> Process diffusion pipeline")
                    dmri_pipeline.process()
                else:
                    print("   ... ERROR : Invalid inputs")
                    sys.exit(1)
                dmri_pipeline.check_stages_execution()
                dmri_pipeline.fill_stages_outputs()

            fmri_valid_inputs, fmri_pipeline = init_fmri_project(project, bids_layout, False)
            if fmri_pipeline is not None:
                fmri_pipeline.parcellation_scheme = anat_pipeline.parcellation_scheme
                fmri_pipeline.atlas_info = anat_pipeline.atlas_info
                fmri_pipeline.subjects_dir = anat_pipeline.stages['Segmentation'].config.freesurfer_subjects_dir
                fmri_pipeline.subject_id = anat_pipeline.stages['Segmentation'].config.freesurfer_subject_id
                print('Freesurfer subjects dir: {}'.format(fmri_pipeline.subjects_dir))
                print('Freesurfer subject id: {}'.format(fmri_pipeline.subject_id))

                # print sys.argv[offset+9]
                if fmri_valid_inputs:
                    print(">> Process fmri pipeline")
                    fmri_pipeline.process()
                else:
                    print("   ... ERROR : Invalid inputs")
                    sys.exit(1)
                fmri_pipeline.check_stages_execution()
                fmri_pipeline.fill_stages_outputs()
        else:
            print(msg)
            sys.exit(1)

    # Perform only the anatomical and eeg pipeline
    elif dwi_pipeline_config is None and func_pipeline_config is None and eeg_pipeline_config is not None:

        project.eeg_config_file = os.path.abspath(eeg_pipeline_config)

        anat_pipeline = init_anat_project(project, False)
        if anat_pipeline is not None:
            anat_valid_inputs = anat_pipeline.check_input(bids_layout, gui=False)

            print('--- Set Freesurfer and ANTs to use {} threads by the means of OpenMP'.format(number_of_threads))
            anat_pipeline.stages['Segmentation'].config.number_of_threads = number_of_threads

            if anat_valid_inputs:
                print(">> Process anatomical pipeline")
                anat_pipeline.process()
            else:
                print("ERROR : Invalid inputs")
                sys.exit(1)

        anat_valid_outputs, msg = anat_pipeline.check_output()
        anat_pipeline.check_stages_execution()
        anat_pipeline.fill_stages_outputs()

        project.freesurfer_subjects_dir = anat_pipeline.stages['Segmentation'].config.freesurfer_subjects_dir
        project.freesurfer_subject_id = anat_pipeline.stages['Segmentation'].config.freesurfer_subject_id

        if anat_valid_outputs:
            eeg_valid_inputs, eeg_pipeline = init_eeg_project(project, bids_layout, False)
            if eeg_pipeline is not None:
                eeg_pipeline.parcellation_scheme = anat_pipeline.parcellation_scheme
                eeg_pipeline.atlas_info = anat_pipeline.atlas_info
                if eeg_valid_inputs:
                    print(">> Process eeg pipeline")
                    eeg_pipeline.process()
                else:
                    print("   ... ERROR : Invalid inputs")
                    sys.exit(1)
                eeg_pipeline.check_stages_execution()
                eeg_pipeline.fill_stages_outputs()
        else:
            print(msg)
            sys.exit(1)

    # Perform the anatomical, the diffusion and the eeg pipelines
    elif dwi_pipeline_config is not None and func_pipeline_config is None and eeg_pipeline_config is not None:
        project.eeg_config_file = os.path.abspath(eeg_pipeline_config)
        project.dmri_config_file = os.path.abspath(dwi_pipeline_config)

        anat_pipeline = init_anat_project(project, False)
        if anat_pipeline is not None:
            anat_valid_inputs = anat_pipeline.check_input(bids_layout, gui=False)

            print('--- Set Freesurfer and ANTs to use {} threads by the means of OpenMP'.format(number_of_threads))
            anat_pipeline.stages['Segmentation'].config.number_of_threads = number_of_threads

            if anat_valid_inputs:
                print(">> Process anatomical pipeline")
                anat_pipeline.process()
            else:
                print("ERROR : Invalid inputs")
                sys.exit(1)

        anat_valid_outputs, msg = anat_pipeline.check_output()
        anat_pipeline.check_stages_execution()
        anat_pipeline.fill_stages_outputs()

        project.freesurfer_subjects_dir = anat_pipeline.stages['Segmentation'].config.freesurfer_subjects_dir
        project.freesurfer_subject_id = anat_pipeline.stages['Segmentation'].config.freesurfer_subject_id

        if anat_valid_outputs:
            dmri_valid_inputs, dmri_pipeline = init_dmri_project(project, bids_layout, False)
            if dmri_pipeline is not None:
                dmri_pipeline.parcellation_scheme = anat_pipeline.parcellation_scheme
                dmri_pipeline.atlas_info = anat_pipeline.atlas_info
                if dmri_valid_inputs:
                    dmri_pipeline.process()
                else:
                    print("   ... ERROR : Invalid inputs")
                    sys.exit(1)
                dmri_pipeline.check_stages_execution()
                dmri_pipeline.fill_stages_outputs()
            eeg_valid_inputs, eeg_pipeline = init_eeg_project(project, bids_layout, False)
            if eeg_pipeline is not None:
                eeg_pipeline.parcellation_scheme = anat_pipeline.parcellation_scheme
                eeg_pipeline.atlas_info = anat_pipeline.atlas_info
                if eeg_valid_inputs:
                    print(">> Process eeg pipeline")
                    eeg_pipeline.process()
                else:
                    print("   ... ERROR : Invalid inputs")
                    sys.exit(1)
                eeg_pipeline.check_stages_execution()
                eeg_pipeline.fill_stages_outputs()

        else:
            print(msg)
            sys.exit(1)

    # Perform the anatomical, the fMRI and the eeg pipelines
    elif dwi_pipeline_config is None and func_pipeline_config is not None and eeg_pipeline_config is not None:
        project.eeg_config_file = os.path.abspath(eeg_pipeline_config)
        project.fmri_config_file = os.path.abspath(func_pipeline_config)

        anat_pipeline = init_anat_project(project, False)
        if anat_pipeline is not None:
            anat_valid_inputs = anat_pipeline.check_input(bids_layout, gui=False)

            print('--- Set Freesurfer and ANTs to use {} threads by the means of OpenMP'.format(number_of_threads))
            anat_pipeline.stages['Segmentation'].config.number_of_threads = number_of_threads

            if anat_valid_inputs:
                print(">> Process anatomical pipeline")
                anat_pipeline.process()
            else:
                print("ERROR : Invalid inputs")
                sys.exit(1)

        anat_valid_outputs, msg = anat_pipeline.check_output()
        anat_pipeline.check_stages_execution()
        anat_pipeline.fill_stages_outputs()

        project.freesurfer_subjects_dir = anat_pipeline.stages['Segmentation'].config.freesurfer_subjects_dir
        project.freesurfer_subject_id = anat_pipeline.stages['Segmentation'].config.freesurfer_subject_id

        if anat_valid_outputs:
            fmri_valid_inputs, fmri_pipeline = init_fmri_project(project, bids_layout, False)
            if fmri_pipeline is not None:
                fmri_pipeline.parcellation_scheme = anat_pipeline.parcellation_scheme
                fmri_pipeline.atlas_info = anat_pipeline.atlas_info
                # fmri_pipeline.subjects_dir = anat_pipeline.stages['Segmentation'].config.freesurfer_subjects_dir
                # fmri_pipeline.subject_id = anat_pipeline.stages['Segmentation'].config.freesurfer_subject_id
                # print('Freesurfer subjects dir: {}'.format(fmri_pipeline.subjects_dir))
                # print('Freesurfer subject id: {}'.format(fmri_pipeline.subject_id))

                # print sys.argv[offset+9]
                if fmri_valid_inputs:
                    print(">> Process fmri pipeline")
                    fmri_pipeline.process()
                else:
                    print("   ... ERROR : Invalid inputs")
                    sys.exit(1)
                fmri_pipeline.check_stages_execution()
                fmri_pipeline.fill_stages_outputs()
            eeg_valid_inputs, eeg_pipeline = init_eeg_project(project, bids_layout, False)
            if eeg_pipeline is not None:
                eeg_pipeline.parcellation_scheme = anat_pipeline.parcellation_scheme
                eeg_pipeline.atlas_info = anat_pipeline.atlas_info
                if eeg_valid_inputs:
                    print(">> Process eeg pipeline")
                    eeg_pipeline.process()
                else:
                    print("   ... ERROR : Invalid inputs")
                    sys.exit(1)
                eeg_pipeline.check_stages_execution()
                eeg_pipeline.fill_stages_outputs()
        else:
            print(msg)
            sys.exit(1)

    # Perform all pipelines (anatomical/diffusion/fMRI/eeg)
    elif dwi_pipeline_config is not None and func_pipeline_config is not None and eeg_pipeline_config is not None:
        project.eeg_config_file = os.path.abspath(eeg_pipeline_config)
        project.dmri_config_file = os.path.abspath(dwi_pipeline_config)
        project.fmri_config_file = os.path.abspath(func_pipeline_config)

        anat_pipeline = init_anat_project(project, False)
        if anat_pipeline is not None:
            anat_valid_inputs = anat_pipeline.check_input(bids_layout, gui=False)

            print(f"--- Set Freesurfer and ANTs to use {number_of_threads} threads by the means of OpenMP")
            anat_pipeline.stages[ "Segmentation"].config.number_of_threads = number_of_threads

            if anat_valid_inputs:
                print(">> Process anatomical pipeline")
                anat_pipeline.process()
            else:
                print("   ... ERROR : Invalid inputs")
                sys.exit(1)

        anat_valid_outputs, msg = anat_pipeline.check_output()
        anat_pipeline.check_stages_execution()
        anat_pipeline.fill_stages_outputs()

        project.freesurfer_subjects_dir = anat_pipeline.stages["Segmentation"].config.freesurfer_subjects_dir
        project.freesurfer_subject_id = anat_pipeline.stages["Segmentation"].config.freesurfer_subject_id

        if anat_valid_outputs:
            dmri_valid_inputs, dmri_pipeline = init_dmri_project(
                project, bids_layout, False
            )
            if dmri_pipeline is not None:
                dmri_pipeline.parcellation_scheme = anat_pipeline.parcellation_scheme
                dmri_pipeline.atlas_info = anat_pipeline.atlas_info
                if anat_pipeline.parcellation_scheme == "Custom":
                    dmri_pipeline.custom_atlas_name = anat_pipeline.stages["Parcellation"].config.custom_parcellation.atlas
                    dmri_pipeline.custom_atlas_res = anat_pipeline.stages["Parcellation"].config.custom_parcellation.res
                if dmri_valid_inputs:
                    print(">> Process diffusion pipeline")
                    dmri_pipeline.process()
                else:
                    print("   ... ERROR : Invalid inputs")
                    sys.exit(1)
                dmri_pipeline.check_stages_execution()
                dmri_pipeline.fill_stages_outputs()

            fmri_valid_inputs, fmri_pipeline = init_fmri_project(
                project, bids_layout, False
            )
            if fmri_pipeline is not None:
                fmri_pipeline.parcellation_scheme = anat_pipeline.parcellation_scheme
                fmri_pipeline.atlas_info = anat_pipeline.atlas_info
                fmri_pipeline.subjects_dir = anat_pipeline.stages["Segmentation"].config.freesurfer_subjects_dir
                fmri_pipeline.subject_id = anat_pipeline.stages[ "Segmentation"].config.freesurfer_subject_id
                if anat_pipeline.parcellation_scheme == "Custom":
                    fmri_pipeline.custom_atlas_name = anat_pipeline.stages["Parcellation"].config.custom_parcellation.atlas
                    fmri_pipeline.custom_atlas_res = anat_pipeline.stages["Parcellation"].config.custom_parcellation.res
                print("Freesurfer subjects dir: {}".format(fmri_pipeline.subjects_dir))
                print("Freesurfer subject id: {}".format(fmri_pipeline.subject_id))

                # print sys.argv[offset+9]
                if fmri_valid_inputs:
                    print(">> Process fmri pipeline")
                    fmri_pipeline.process()
                else:
                    print("   ... ERROR : Invalid inputs")
                    sys.exit(1)
                fmri_pipeline.check_stages_execution()
                fmri_pipeline.fill_stages_outputs()
            eeg_valid_inputs, eeg_pipeline = init_eeg_project(project, bids_layout, False)
            if eeg_pipeline is not None:
                eeg_pipeline.parcellation_scheme = anat_pipeline.parcellation_scheme
                eeg_pipeline.atlas_info = anat_pipeline.atlas_info
                if eeg_valid_inputs:
                    print(">> Process eeg pipeline")
                    eeg_pipeline.process()
                else:
                    print("   ... ERROR : Invalid inputs")
                    sys.exit(1)
                eeg_pipeline.check_stages_execution()
                eeg_pipeline.fill_stages_outputs()
        else:
            print(msg)
            sys.exit(1)<|MERGE_RESOLUTION|>--- conflicted
+++ resolved
@@ -28,12 +28,7 @@
 from cmp.pipelines.anatomical import anatomical as Anatomical_pipeline
 from cmp.pipelines.diffusion import diffusion as Diffusion_pipeline
 from cmp.pipelines.functional import fMRI as FMRI_pipeline
-<<<<<<< HEAD
 from cmp.pipelines.functional import eeg as EEG_pipeline
-from cmtklib.config import anat_load_config_json, anat_save_config, \
-    dmri_load_config_json, dmri_save_config, fmri_load_config_json, fmri_save_config, \
-    eeg_load_config_json, eeg_save_config
-=======
 from cmtklib.config import (
     anat_load_config_json,
     anat_save_config,
@@ -41,8 +36,9 @@
     dmri_save_config,
     fmri_load_config_json,
     fmri_save_config,
+    eeg_load_config_json,
+    eeg_save_config
 )
->>>>>>> cb32db15
 
 # Ignore some warnings
 warnings.filterwarnings(
@@ -932,9 +928,8 @@
                 project_info.dmri_last_stage_processed = stage
 
 
-<<<<<<< HEAD
 def update_eeg_last_processed(project_info, pipeline):
-    """Update last processing information of a :class:`~cmp.pipelines.functional.eeg.EEGPipeline`.
+    """Update last processing information of a :py:class:`~cmp.pipelines.functional.eeg.EEGPipeline`.
 
     Parameters
     ----------
@@ -977,9 +972,6 @@
     project_info.atlas_info = pipeline.atlas_info
 
 
-def run_individual(bids_dir, output_dir, participant_label, session_label, anat_pipeline_config,
-                   dwi_pipeline_config, func_pipeline_config, eeg_pipeline_config, number_of_threads=1):
-=======
 def run_individual(
     bids_dir,
     output_dir,
@@ -988,9 +980,9 @@
     anat_pipeline_config,
     dwi_pipeline_config,
     func_pipeline_config,
+    eeg_pipeline_config,
     number_of_threads=1,
 ):
->>>>>>> cb32db15
     """Function that creates the processing pipeline for complete coverage.
 
     Parameters
